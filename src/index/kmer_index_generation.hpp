/**
 * @file    kmer_index_generation.hpp
 * @ingroup
 * @author  tpan
 * @brief
 * @details
 *
 * Copyright (c) 2014 Georgia Institute of Technology.  All Rights Reserved.
 *
 * TODO add License
 */
#ifndef KMER_INDEX_GENERATION_H_
#define KMER_INDEX_GENERATION_H_

#include <vector>
#include <tuple>

namespace bliss
{
  namespace index
  {

    /**
     * template Param:  T is type of data
     *                  P is number of bins to hash to.
     */
    template<typename T>
    struct XorModulus
    {
        const T nprocs;
        const T nthreads;
<<<<<<< HEAD
        XorModulus(T _procs, T _threads) : nprocs(_procs), nthreads(_threads)
        {
//          assert(_procs > 0);
//          assert(_threads > 0);
=======
        XorModulus(T _procs, T _threads) : nprocs(_procs), nthreads(_threads) {
          assert(_procs > 0);
          assert(_threads > 0);
>>>>>>> 64df9945
//          printf("XorModulus nprocs %lu, nthreads %lu\n", nprocs, nthreads); fflush(stdout);
        }

        /**
         *
         * @param v1
         * @param v2
<<<<<<< HEAD
         * @param tid   set this at run time so the same object can be used
         *              by multiple threads.
         * @return
         */
        T operator()(const T &v1, const T &v2, const T &tid)
        {
          assert(tid >= 0);
          T offset = nprocs * tid;
          return (nprocs == 1 ? offset : (v1 ^ v2) % nprocs + offset);
=======
         * @param tid     set this at run time so the same object can be used by multiple threads.
         * @return        processor to send this stuff to.
         */
        T operator()(const T &v1, const T &v2) {
          return (nprocs == 1 ? 0 : (v1 ^ v2) % nprocs);
>>>>>>> 64df9945
        }
    };

    // TODO:  need to change the templates.
    // FASTQ_SEQUENCE should be parameterized with base iterator and alphabet - DONE
    // given those + k, should be able to get kmer index element type  - DONE
    // given kmer index element type, and fastq sequence type, should be able to specialize kmer generator type.  DONE
    // given the kmer index element type, should be able to define sendbuffer type.  But won't.  SendBuffer may be of different types.
    // alignas(64)
    struct countType
    {
        uint64_t c;
    };

    // this can become a 1 to n transformer???
    template<typename KmerGenOp, typename SendBuffer, typename HashFunc>
    class KmerIndexGenerator {
      public:
        typedef typename KmerGenOp::SequenceType    SequenceType;
        typedef std::vector<SendBuffer>              BufferType;
        typedef typename KmerGenOp::KmerIndexType                   KmerIndexType;
        typedef typename KmerIndexType::KmerType                    KmerType;
        typedef typename KmerIndexType::SizeType                    KmerSizeType;
        typedef typename KmerGenOp::OutputType                      KmerIndexPairType;
        typedef bliss::iterator::buffered_transform_iterator<KmerGenOp, typename KmerGenOp::BaseIterType> KmerIter;

        static constexpr int K = KmerSizeType::size;

        KmerIndexGenerator(int nprocs, int rank, int nthreads) :
          _nprocs(nprocs), _rank(rank), _hash(nprocs, nthreads)  {
          static_assert(std::is_same<typename KmerGenOp::KmerIndexType,
                        typename SendBuffer::ValueType>::value,
                        "Kmer Generation and Send Buffer should use the same type");
        }

        void operator()(SequenceType &read, BufferType &buffers) {
          KmerGenOp kmer_op(read.id);
          KmerIter start(read.seq, kmer_op);
          KmerIter end(read.seq_end, kmer_op);

          KmerIndexPairType index_kmer;
//          int kmerCount = 0;

          int tid = omp_get_thread_num();

          // NOTE: need to call *start to actually evaluate.  question is whether ++ should be doing computation.
          int i = 0;
          for (; i < (K - 1) && start != end; ++start, ++i);
          for (; start != end; ++start, ++i)
          {

            index_kmer = *start;  // right side either RVO assignment (if iterator/functor created the object) or copy (if returning a cached object)
                                  // then copy assign

            // some debugging output
            // printf("kmer send to %lx, key %lx, pos %d, qual %f\n", index_kmer.first, index_kmer.second.kmer, index_kmer.second.id.components.pos, index_kmer.second.qual);

            // sending the kmer.
            //printf("rank %d thread %d, staging to buffer %d\n", rank, tid, index_kmer.first % nprocs + (nprocs * tid) );

            // TODO: abstract this to hide details.
            uint64_t index = this->_hash(index_kmer.first.kmer, index_kmer.second);
//            if (counts[this->_tid] % 100000 == 0)
//              printf("rank %d thread %d hashing to %lu of %lu buffers\n", this->_rank, this->_tid, index, buffers.size()); fflush(stdout);
            //printf("rank %d thread %d hashing to %lu, fill = %lu\n", this->_rank, tid, index, buffers[index].size());
            buffers[index].buffer(index_kmer.first);
            //      printf("kmer send to %lx, key %lx, pos %d, qual %f\n", index_kmer.first, index_kmer.second.kmer, index_kmer.second.id.components.pos, index_kmer.second.qual);
//            ++kmerCount;


          }
//          counts[tid].c += kmerCount;
        }

      protected:
        int _nprocs;
        int _rank;
        HashFunc _hash;

    };

    template<typename KmerGenOp, typename SendBuffer, typename HashFunc, typename QualGenOp>
    class KmerIndexGeneratorWithQuality : public KmerIndexGenerator<KmerGenOp, SendBuffer, HashFunc>
    {
      public:
        typedef KmerIndexGenerator<KmerGenOp, SendBuffer, HashFunc> BaseType;
        typedef typename KmerGenOp::SequenceType                    SequenceType;
        typedef std::vector<SendBuffer>                             BufferType;
        typedef typename KmerGenOp::KmerIndexType                   KmerIndexType;
        typedef typename KmerIndexType::KmerType                    KmerType;
        typedef typename KmerIndexType::SizeType                    KmerSizeType;
        typedef typename KmerGenOp::OutputType                      KmerIndexPairType;
        typedef bliss::iterator::buffered_transform_iterator<KmerGenOp, typename KmerGenOp::BaseIterType> KmerIter;
        typedef bliss::iterator::buffered_transform_iterator<QualGenOp,
            typename QualGenOp::BaseIterType>                       QualIter;
        typedef typename QualGenOp::QualityType                     QualityType;

        static constexpr int K = KmerSizeType::size;

        KmerIndexGeneratorWithQuality(int nprocs, int rank, int tid)
          : BaseType(nprocs, rank, tid)
        {
          static_assert(std::is_same<SequenceType,
                        typename QualGenOp::SequenceType>::value,
                        "Kmer Generation and Quality Generation should use the same type");
        }


        void operator()(SequenceType &read, BufferType &buffers) {

          KmerGenOp kmer_op(read.id);
          KmerIter start(read.seq, kmer_op);
          KmerIter end(read.seq_end, kmer_op);

          QualGenOp qual_op;
          QualIter qstart(read.qual, qual_op);
          QualIter qend(read.qual_end, qual_op);

          KmerIndexPairType index_kmer;
//          int kmerCount = 0;

          // NOTE: need to get tid here. depending on how this is called, thread id may not be initialized correctly.
          //int tid = omp_get_thread_num();

          // NOTE: need to call *start to actually evaluate.  question is whether ++ should be doing computation.
          int i = 0;
          for (; i < (K - 1) && (start != end) && (qstart != qend); ++start, ++qstart, ++i);
          for (; (start != end) && (qstart != qend); ++start, ++qstart, ++i)
          {

            index_kmer = *start;
            index_kmer.first.qual = *qstart;

            // some debugging output
            // printf("kmer send to %lx, key %lx, pos %d, qual %f\n", index_kmer.first, index_kmer.second.kmer, index_kmer.second.id.components.pos, index_kmer.second.qual);

            // sending the kmer.
            //printf("rank %d thread %d, staging to buffer %d\n", rank, tid, index_kmer.first % nprocs + (nprocs * tid) );
            if (fabs(index_kmer.first.qual) > std::numeric_limits<QualityType>::epsilon())
            {
              // sending the kmer.
              //printf("rank %d thread %d, staging to buffer %d\n", rank, tid, index_kmer.first % nprocs + (nprocs * tid) );

              // TODO: abstract this to hide details.
              uint64_t index = this->_hash(index_kmer.first.kmer, index_kmer.second);
//              if (counts[tid] % 100000 == 0)
//                printf("rank %d thread %d hashing to %lu of %lu buffers\n", this->_rank, tid, index, buffers.size()); fflush(stdout);
              //printf("rank %d thread %d hashing %lu to %lu, fill = %lu\n", this->_rank, tid, index_kmer.first.kmer, index, buffers[index].size());
              buffers[index].buffer(index_kmer.first);
              //      printf("kmer send to %lx, key %lx, pos %d, qual %f\n", index_kmer.first, index_kmer.second.kmer, index_kmer.second.id.components.pos, index_kmer.second.qual);
//              ++kmerCount;
            }
            else
            {
              //      printf("BAD kmer quality.  key %lx, pos %d, qual %f\n", index_kmer.second.kmer, index_kmer.second.id.components.pos, index_kmer.second.qual);
            }

          }
//          counts[tid].c += kmerCount;
        }

    };


  } // namespace index

} // namespace bliss



#endif /* KMER_INDEX_GENERATION_H_ */<|MERGE_RESOLUTION|>--- conflicted
+++ resolved
@@ -29,16 +29,9 @@
     {
         const T nprocs;
         const T nthreads;
-<<<<<<< HEAD
-        XorModulus(T _procs, T _threads) : nprocs(_procs), nthreads(_threads)
-        {
-//          assert(_procs > 0);
-//          assert(_threads > 0);
-=======
         XorModulus(T _procs, T _threads) : nprocs(_procs), nthreads(_threads) {
           assert(_procs > 0);
           assert(_threads > 0);
->>>>>>> 64df9945
 //          printf("XorModulus nprocs %lu, nthreads %lu\n", nprocs, nthreads); fflush(stdout);
         }
 
@@ -46,23 +39,11 @@
          *
          * @param v1
          * @param v2
-<<<<<<< HEAD
-         * @param tid   set this at run time so the same object can be used
-         *              by multiple threads.
-         * @return
-         */
-        T operator()(const T &v1, const T &v2, const T &tid)
-        {
-          assert(tid >= 0);
-          T offset = nprocs * tid;
-          return (nprocs == 1 ? offset : (v1 ^ v2) % nprocs + offset);
-=======
          * @param tid     set this at run time so the same object can be used by multiple threads.
          * @return        processor to send this stuff to.
          */
         T operator()(const T &v1, const T &v2) {
           return (nprocs == 1 ? 0 : (v1 ^ v2) % nprocs);
->>>>>>> 64df9945
         }
     };
 
