--- conflicted
+++ resolved
@@ -27,35 +27,23 @@
 {
   namespace index
   {
-<<<<<<< HEAD
+    // TODO: this is all deprecated, but some parts of it might be useful
+
+    // KmerIndex = KmerIndexElement or KmerIndexElementWithQuality, ...
     template<typename Sequence, typename KmerIndex, typename has_id = std::false_type>
     class generate_kmer {
       public:
-=======
-    // TODO: this is all deprecated, but some parts of it might be useful
-    
-    // KmerIndex = KmerIndexElement or KmerIndexElementWithQuality, ...
-    template<typename Sequence, typename KmerIndex>
-    struct generate_kmer
-    {
->>>>>>> 0f9f10d7
         typedef Sequence                            SequenceType;
         typedef typename Sequence::IteratorType     BaseIterType;
         typedef KmerIndex                           KmerIndexType;
         typedef typename KmerIndexType::KmerType    KmerValueType;
         typedef std::pair<KmerValueType, KmerIndexType> OutputType;       // key-value pair.
 
-<<<<<<< HEAD
       protected:
         typedef typename Sequence::AlphabetType     AlphabetType;
-        /// Current Kmer buffer
+        /// Current Kmer buffer (k-mer + index + quality)
         KmerIndexType kmer;
-        /// Current reverse complement
-=======
-        /// Current Kmer buffer (k-mer + index + quality)
-        KmerIndex kmer;
         /// Current reverse complement (just k-mer)
->>>>>>> 0f9f10d7
         KmerValueType revcomp;
 
       protected:
@@ -74,18 +62,13 @@
         //    static constexpr KmerValueType mask_lower_half = ~(static_cast<KmerValueType>(0))
         //        >> (word_size - nBits * (K + 1) / 2);
 
-<<<<<<< HEAD
+        //.constructor taking the fastq sequence id for a read
       public:
-        generate_kmer(const bliss::io::fastq_sequence_id &_rid) : kmer(), revcomp(0)
-        {}
-=======
-        //.constructor taking the fastq sequence id for a read
         generate_kmer(const bliss::io::fastq_sequence_id &_rid)
-            : kmer(), revcomp(0), pos(0)
+          : kmer(), revcomp(0)
         {
           kmer.id = _rid;
         }
->>>>>>> 0f9f10d7
 
         /// generates one k-mer per call from the underlying read
         size_t operator()(BaseIterType &iter)
