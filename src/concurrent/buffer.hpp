--- conflicted
+++ resolved
@@ -111,8 +111,7 @@
           other.VAR(data_ptr) = nullptr;
           std::atomic_thread_fence(std::memory_order_release);
         };
-<<<<<<< HEAD
-=======
+
 
         /**
          * @brief Move assignment operator, requiring mutex lock. For between Buffers of the SAME LockType property.
@@ -121,9 +120,11 @@
          *
          * @param other     Source Buffer to move
          */
+
         template<bliss::concurrent::LockType LT = LockType,
             typename std::enable_if<LT == bliss::concurrent::LockType::LOCKFREE, int>::type = 0>
         void move_assign(BufferBase && other,
+
             const std::unique_lock<std::mutex> &, const std::unique_lock<std::mutex> &)
         {
 
@@ -136,12 +137,13 @@
             std::atomic_thread_fence(std::memory_order_acquire);
             size.store(other.size.exchange(0, std::memory_order_relaxed), std::memory_order_relaxed);
 
+
+
             other.VAR(start_ptr) = nullptr;
             other.VAR(data_ptr) = nullptr;
             std::atomic_thread_fence(std::memory_order_release);
           }
         }
->>>>>>> ca6d8d67
 
         /**
          * @brief Move assignment operator, requiring mutex lock. For between Buffers of the SAME LockType property.
@@ -151,11 +153,7 @@
          * @param other     Source Buffer to move
          */
         template<bliss::concurrent::LockType LT = LockType,
-<<<<<<< HEAD
-            typename std::enable_if<LT == bliss::concurrent::LockType::LOCKFREE, int>::type = 0>
-=======
             typename std::enable_if<LT != bliss::concurrent::LockType::LOCKFREE, int>::type = 0>
->>>>>>> ca6d8d67
         void move_assign(BufferBase && other,
             const std::unique_lock<std::mutex> &, const std::unique_lock<std::mutex> &)
         {
@@ -167,46 +165,12 @@
             VAR(data_ptr) = other.VAR(data_ptr);
 
             std::atomic_thread_fence(std::memory_order_acquire);
-<<<<<<< HEAD
-            size.store(other.size.exchange(0, std::memory_order_relaxed), std::memory_order_relaxed);
+            VAR(size) = other.VAR(size);
 
             other.VAR(start_ptr) = nullptr;
             other.VAR(data_ptr) = nullptr;
-            std::atomic_thread_fence(std::memory_order_release);
-          }
-        }
-
-        /**
-         * @brief Move assignment operator, requiring mutex lock. For between Buffers of the SAME LockType property.
-         * @details  Internal data memory moved.
-         * The move is done in a thread safe way always.
-         *
-         * @param other     Source Buffer to move
-         */
-        template<bliss::concurrent::LockType LT = LockType,
-            typename std::enable_if<LT != bliss::concurrent::LockType::LOCKFREE, int>::type = 0>
-        void move_assign(BufferBase && other,
-            const std::unique_lock<std::mutex> &, const std::unique_lock<std::mutex> &)
-        {
-
-          if (this->VAR(start_ptr) != other.VAR(start_ptr))
-          {
-            // move the internal memory.
-            VAR(start_ptr) = other.VAR(start_ptr);
-            VAR(data_ptr) = other.VAR(data_ptr);
-
-            std::atomic_thread_fence(std::memory_order_acquire);
-            VAR(size) = other.VAR(size);
-
-            other.VAR(start_ptr) = nullptr;
-            other.VAR(data_ptr) = nullptr;
-=======
-            VAR(size) = other.VAR(size);
-
-            other.VAR(start_ptr) = nullptr;
-            other.VAR(data_ptr) = nullptr;
->>>>>>> ca6d8d67
             other.VAR(size) = 0;
+
             std::atomic_thread_fence(std::memory_order_release);
           }
         }
@@ -1994,23 +1958,21 @@
             if (curr >= Capacity) {
               // full or blocked.
 
-<<<<<<< HEAD
+
               // reset reserved only when we JUST FILL the buffer, or when there have been too many attempts to reserve a full buffer.
               //  otherwise let the reserved value grow.  this reduces ABA problem very significantly.
               if (curr > BaseType::DISABLED) {
                 reserved.compare_exchange_strong(next, Capacity + 1, std::memory_order_acq_rel);
               }
 
-=======
->>>>>>> ca6d8d67
               curr = BaseType::FULL_FLAG;
             } else if (next > Capacity) {
+
               // just filled. curr position not a valid insertion point.
 
               // since only 1 thread reaching here (resv is at next > Capacity so no subsequent threads will get here),
               // just set size, no need to check to make sure we store minimum or maximum
               this->size.store(curr, std::memory_order_relaxed);  // new size is the prev reserved.  reserved will be set to Capacity + 1
-              std::atomic_thread_fence(std::memory_order_release);
       
               curr = BaseType::ALMOST_FULL_FLAG;
             } else if (next == Capacity) {
@@ -2023,24 +1985,12 @@
               // since only 1 thread reaching here, just set size, no need to check to make sure we store minimum.              
               this->size.store(Capacity, std::memory_order_relaxed);
               // curr is okay.
-              std::atomic_thread_fence(std::memory_order_release);
 
             } 
             // else normal case. nothing to do.
 
-<<<<<<< HEAD
-=======
-            // since reserved is always increasing, and we only need to set reserved when
-            // reserved > capacity or to become > capacity, we can just store it (due to increasing nature)
-
-
-            // reset reserved only when we JUST FILL the buffer, or when there have been too many attempts to reserve a full buffer.
-            //  otherwise let the reserved value grow.  this reduces aba problem very significantly.
-            if (next == Capacity || curr > BaseType::DISABLED) {  // catches first 3 casts.
-              reserved.compare_exchange_strong(next, Capacity + 1, std::memory_order_acq_rel);  // release to prevent above inst to be reordered to after this
-            }
->>>>>>> ca6d8d67
             std::atomic_thread_fence(std::memory_order_release);
+
             return curr;
         }
 
