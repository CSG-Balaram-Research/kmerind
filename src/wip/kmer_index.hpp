--- conflicted
+++ resolved
@@ -236,13 +236,8 @@
 	 * @tparam KmerParser		parser type for generating Kmer.  supports kmer, kmer+pos, kmer+count, kmer+pos/qual.
 	 * @tparam SeqParser		parser type for extracting sequences.  supports FASTQ and FASTA.  template template parameter, param is iterator
 	 */
-<<<<<<< HEAD
-	template <template <typename> class SeqParser, typename KP = KmerParser>
+	template <template <typename> class SeqParser, typename KP = KmerParser, template<typename> class PreCanonicalizer=bliss::kmer::transform::identity>
 	static size_t read_file_mpi_subcomm(const std::string & filename, std::vector<typename KP::value_type>& result, const mxx::comm& comm) {
-=======
-	template <template <typename> class SeqParser, typename KP = KmerParser, template<typename> class PreCanonicalizer=bliss::kmer::transform::identity>
-	static size_t read_file_mpi_subcomm(const std::string & filename, std::vector<typename KP::value_type>& result, MPI_Comm _comm) {
->>>>>>> 352242ae
 
 	  /*
 		int p, rank;
@@ -358,11 +353,6 @@
 			TIMER_END(file, "read", result.size());
       INFO("Last: pos - kmer " << result.back());
 		}
-<<<<<<< HEAD
-		TIMER_REPORT_MPI(file, comm.rank(), comm);
-=======
-
-
 
     if (!::std::is_same<PreCanonicalizer<KmerType>, ::bliss::kmer::transform::identity<KmerType> >::value) {
       TIMER_START(file);
@@ -373,7 +363,7 @@
       TIMER_END(file, "canonicalize", result.size());
     }
 
-		TIMER_REPORT_MPI(file, rank, _comm);
+    TIMER_REPORT_MPI(file, comm.rank(), comm);
 
 
 
@@ -382,7 +372,6 @@
 		INFOF("freeing group_leader communicator");
 		if (group_leaders != MPI_COMM_NULL) MPI_Comm_free(&group_leaders);
 		INFOF("DONE WITH communicator release");
->>>>>>> 352242ae
 
 
 		return result.size() - before;
