/**
 * @file		Partitioner.hpp
 * @ingroup bliss::partition
 * @author	tpan
 * @brief   contains several class that provide different logic for partitioning a range
 * @details contains block, cyclic, and demand driven (THREAD SAFE) partitioners
						logic implementation uses comparison to avoid overflows and implicit casting where needed.
 *
 * Copyright (c) 2014 Georgia Institute of Technology.  All Rights Reserved.
 *
 * TODO add License
 */
#ifndef PARTITIONER_HPP_
#define PARTITIONER_HPP_

#include <stdexcept>
#include <atomic>
#include <config.hpp>
#include <partition/range.hpp>

namespace bliss
{
  /**
   * @namespace partition
   */
  namespace partition
  {

    /**
     * @class			Partitioner
     * @brief     base class to partition a range.
     * @details   operates without knowledge of the data that the range refers to,  so no "search" type of partitioning
     *
     *            PARTIONER essentially divide the RANGE into CHUNKS, then assign PARTITION id to the chunks.
     *            each partition consists of 0 or more chunks.  chunks in a partition share the same (implicit) partition id.
     *
     *            Simple types (essentially functinoids), use default copy constructor and assignment operator.  no need to move versions.
     *            uses the Curiously Recursive Template Pattern to enforce consistent API from base to derived classes and to provide a path
     *            for deriving new classes

     *            uses default constructor, copy constructor, and move constructor.
     *
     *            Works for continuous value ranges.
     *
     * @note      The purpose of partitioning is to divide the data for computation.  Partitioner will therefore divide the source range,
     *            including the overlap region (see range class documentation), into equal parts.
     *            A new overlap region length can be specified during partitioning.  When overlap region length is specified, all subranges
     *            from the partitioner, except the last subrange, will have its "overlap" variable set to the overlap region size.  The last
     *            subrange has overlap region of size 0.
     *
     * @tparam  Range     Range object to be partitioned.
     * @tparam  Derived   Subclass, used to specialize the Base class for deciding the private impl of public api.
     */
    template<typename Range, typename Derived>
    class Partitioner {
      protected:

        /**
         * @typedef RangeValueType
         * @brief   value type used by the range's start/end/overlap
         */
        using RangeValueType = typename Range::ValueType;

        /**
         * @typedef chunkSizeType
         * @brief   value type used for chunkSize.  if integral ype for valueType, then size_t.  else (floating point) same as RangeValueType
         */
        using ChunkSizeType = typename std::conditional<std::is_integral<RangeValueType>::value,
                                                        size_t, RangeValueType>::type;

        /**
         * @var src
         * @brief   range to be partitioned
         */
        Range src;

        /**
         * @var end
         * @brief   end of the range to be partitioned.
         */
        Range end;

        /**
         * @var nPartitions
         * @brief   number of partitions to divide the range into.  chunks in a partition have the same partition id.  1 or more partition is assigned to a caller.
         */
        size_t nPartitions;

        /**
         * @var chunkSize
         * @brief   size of each partition.  computed for block partitioner, and user specified for cyclic and demand driven.
         * @note    this value excludes overlap region size.
         */
        ChunkSizeType chunkSize;

        /**
         * @var     overlapSize
         * @brief   the overlapSize that each subrange should contain.  Parameter of this partitioning.
         */
        RangeValueType overlapSize;

        /**
         * @brief   computes the number of chunks in a src range.  for Integral type only.
         * @details computed using the nonoverlapping part of each subrange, length in chunkSize
         * @tparam  R  range type.  used for enable_if.
         * @return  number of chunks in a range.
         */
        template <typename R = Range>
        typename std::enable_if<std::is_integral<typename R::ValueType>::value, size_t>::type computeNumberOfChunks() {
          return std::floor((this->chunkSize - 1 + this->src.size()) / this->chunkSize);
        }
        /**
         * @brief   computes the number of chunks in a src range, excluding the overlap region.  for floating type only.
         * @tparam  R  range type.  used for enable_if.
         * @return  number of chunks in a range, based on chunkSize.
         */
        template <typename R = Range>
        typename std::enable_if<std::is_floating_point<typename R::ValueType>::value, size_t>::type computeNumberOfChunks() {
          return this->src.size() / this->chunkSize;
        }

        /**
<<<<<<< HEAD
         * @brief   internal function to compute the range for a chunk of the parent range.  start position will be offset by parent start + specified offset.
         * @param pr    		the parent range
         * @param start_offset	offset for the chunk starting position, in addition to pr.start
         * @param chunkId       the chunk to get the range for.  need to be less than maximum number of chunks.  no check inside this function
         * @param chunk_size    the size of the chunk        (precomputed or user specified)
         * @param ghost_size    the size of the ghost region (user specified)
         * @param[out] r     	the range to modify.  done this way to avoid new allocations each time
         */
        void computeRangeForChunkId(const Range & pr, const RangeValueType& start_offset, const size_t& chunkId,
        		const ChunkSizeType& chunk_size, const RangeValueType& ghost_size, Range & r) {

          // compute start
          r.start = start_offset + pr.start + static_cast<RangeValueType>(chunkId) *  chunk_size;
=======
         * @brief   internal function to compute the range for a chunk of the parent range.
         * @details The chunk range is computed by first setting the start to parent range start + start offset (e.g. rem from BlockPartitioner)
         * @note    chunkId must not exceed maximum number of chunks - enforced outside of this function.
         *
         * @param[out] r            the range to compute.  initialized in the function to pr.start + start_offset
         * @param[in] pr            the parent range
         * @param[in] start_offset  offset to add to the start position
         * @param[in] chunkId       the chunkId of the current range.
         * @param[in] chunk_size    the size of the chunk        (precomputed or user specified)
         * @param[in] overlap_size    the size of the overlap region (user specified)
         */
        void computeRangeForChunkId(Range & r, const Range & pr, const RangeValueType& start_offset,
                                    const size_t& chunkId, const ChunkSizeType& chunk_size, const RangeValueType& overlap_size) {
          // compute start
          r.start = pr.start + start_offset;
          if (pr.end - r.start > static_cast<RangeValueType>(chunkId) *  chunk_size) {
            r.start += static_cast<RangeValueType>(chunkId) *  chunk_size;
          } else {
            r.start = pr.end;
          }
>>>>>>> 8f3dc4ef

          if (pr.end - r.start > static_cast<RangeValueType>(chunk_size) + overlap_size) {
            // far away from parent range's end
            r.end = r.start + static_cast<RangeValueType>(chunk_size) + overlap_size;
            r.overlap = overlap_size;
          } else if (pr.end - r.start <= static_cast<RangeValueType>(chunk_size)) {
            // parent range's end is within the target subrange's chunk region
            r.end = pr.end;
            r.overlap = 0;
          } else {
            // parent range's end is within the target subrange's overlap region
            r.end = pr.end;
            r.overlap = pr.end - r.start - static_cast<RangeValueType>(chunk_size);
          }
        }

      public:
        Partitioner() : src(), end(), nPartitions(0), chunkSize(0), overlapSize(0) {};

        /**
         * @brief default destructor
         */
        virtual ~Partitioner() {};

        /**
         * @brief configures the partitioner with the source range, number of partitions.
         * @param _src          range object to be partitioned.
         * @param _nPartitions the number of partitions to divide this range into
         * @param _chunkSize   the size of each partition.  default is 0 (in subclasses), computed later.
         * @param _overlapSize   the size of the overlap overlap region.
         */
        void configure(const Range &_src, const size_t &_nPartitions, const ChunkSizeType &_chunkSize, const RangeValueType &_overlapSize) {

          if (_nPartitions == 0)
            throw std::invalid_argument("ERROR: partitioner c'tor: nPartitions is 0");
          nPartitions = _nPartitions;

          if (_overlapSize < 0)
            throw std::invalid_argument("ERROR: partitioner c'tor: overlapSize is < 0");
          overlapSize = _overlapSize;

          if (_chunkSize < 0)
            throw std::invalid_argument("ERROR: partitioner c'tor: chunkSize is < 0");
          chunkSize = _chunkSize;

<<<<<<< HEAD
          src = _src;
          end = src;
          end.start = end.end;


=======
          src = _src;  // leaving the overlap region size values same as before for src.
          end = Range(src.end, src.end, 0);
>>>>>>> 8f3dc4ef
        }

        /**
         * @brief get the next sub range (chunk) within a partition.
         * @details the function calls the specific subclass implementation.
         * @param partId    the id of the partition to retrieve
         * @return          range object containing the start and end of the next chunk in the partition.
         */
        inline Range& getNext(const size_t &partId) {
          // both non-negative.
          if (partId >= nPartitions)
            throw std::invalid_argument("ERROR: partitioner.getNext called with partition id larger than number of partitions.");

          return static_cast<Derived*>(this)->getNextImpl(partId);
        }

        /**
         * @brief   resets the partitioner to the initial condition.
         * @details useful for cyclic and demand-driven partitioner, where there is an internal counter pointing to the next chunk range.
         */
        void reset() {
          static_cast<Derived*>(this)->resetImpl();
        }


    };


    /**
     * @class BlockPartitioner
     * @brief A partition that creates equal sized partitions during division of the range.
     * @details   Each partition has a size that's guaranteed to be within 1 of each other in size.
     *            inherits from base Partitioner using CRTP, and implements the detail impl for getNext and reset
     * @tparam Range  the range type used.
     */
    template<typename Range>
    class BlockPartitioner : public Partitioner<Range, BlockPartitioner<Range> >
    {
      protected:
        /**
         * @typedef BaseClassType
         * @brief   the superclass type.
         */
        using BaseClassType = Partitioner<Range, BlockPartitioner<Range> >;

        /**
         * @typedef ChunkSizeType
         */
        using ChunkSizeType = decltype(std::declval<Range>().size());

        /**
         * @typedef ValueType
         */
        using RangeValueType = typename BaseClassType::RangeValueType;

        /**
         * @var curr
         * @brief the result range.  cached here for speed
         */
        Range curr;

        /**
         * @var done
         * @brief boolean indicating that partition has already been done.
         */
        bool done;

        /**
         * @var rem
         * @brief the left-over that is to be spread out to the first rem partitions.
         */
        RangeValueType rem;


      public:

        BlockPartitioner() : BaseClassType(), curr(), done(false), rem(0) {};


        /**
         * @brief default destructor
         */
        virtual ~BlockPartitioner() {};

        /**
         * @brief configures the partitioner with the source range, number of partitions
         * @param _src          range object to be partitioned.
         * @param _nPartitions the number of partitions to divide this range into
         * @param _chunkSize  size of each chunk.  here it should be 0 so they will be auto computed.
         * @param _overlapSize   the size of the overlap overlap region.
         *
         */
        void configure(const Range &_src, const size_t &_nPartitions,
                       const ChunkSizeType &_chunkSize = 0, const RangeValueType &_overlapSize = 0) {
          this->BaseClassType::configure(_src, _nPartitions, _chunkSize, _overlapSize);

          // compute the size of partitions and number of partitions that have size larger than others by 1.
          // if chunkSize to be 0 - rem would be more than 0, so the first rem partitions will have size of 1.

          // first compute the chunkSize excluding the overlap region
          this->chunkSize = this->src.size() / static_cast<ChunkSizeType>(this->nPartitions);

          // next figure out the remainder using chunkSize that excludes overlap region size.
          // not using modulus since we RangeValueType may be float.
          rem = this->src.size() - this->chunkSize * static_cast<ChunkSizeType>(this->nPartitions);

          resetImpl();
        }

        /**
         * @brief       get the next chunk in the partition.  for BlockPartition, there is only 1 chunk.  INTEGRAL Type Only
         * @details     first call to this function returns the partitioned range.  subsequent calls get the end object (start == end)
         *              to call again and get meaningful result, reset() must be called.
         *              no need to really store much - everything can be recomputed relatively fast.
         * @param partId   partition id for the sub range.
         * @return      range of the partition
         */
        template<typename R = Range>
        typename std::enable_if<std::is_integral<typename R::ValueType>::value, Range>::type& getNextImpl(const size_t& partId) {
          // param validation already done.

          // if previously computed, then return end object, signalling no more chunks.
          if (done) return this->end;  // can only call this once.

          // if just 1 partition, return.
          if (this->nPartitions == 1) return this->src;

          // compute the subrange's start and end, spreading out the remainder to the first rem chunks/partitions.
          ChunkSizeType cs = this->chunkSize;
<<<<<<< HEAD
          RangeValueType offset = 0;
=======
          RangeValueType startOffset = 0;
>>>>>>> 8f3dc4ef
          if (partId < rem)
          {
            // each chunk with partition id < rem gets 1 extra.
            cs += 1;
          }
          else
          {
            // first rem chunks have 1 extra element than chunkSize.  the rest have chunk size number of elements.
<<<<<<< HEAD
            offset = rem;
          }

          // compute the new range
          computeRangeForChunkId(this->src, offset, partId, cs, this->ghostSize, curr);
=======
            startOffset = rem;
          }

          // compute the new range
          BaseClassType::computeRangeForChunkId(curr, this->src, startOffset, partId, cs, this->overlapSize);
>>>>>>> 8f3dc4ef

          // block partitioning only allows calling this once.
          done = true;
          return curr;
        }


        /**
         * @brief       get the next chunk in the partition.  for BlockPartition, there is only 1 chunk.  Floating Point only
         * @details     first call to this function returns the partitioned range.  subsequent calls get the end object (start == end)
         *              to call again and get meaningful result, reset() must be called.
         *              no need to really store much - everything can be recomputed relatively fast.
         * @param partId   partition id for the sub range.
         * @return      range of the partition
         */
        template<typename R = Range>
        typename std::enable_if<std::is_floating_point<typename R::ValueType>::value, Range>::type& getNextImpl(const size_t& partId) {
          // param validation already done.

          // if previously computed, then return end object, signalling no more chunks.
          if (done) return this->end;  // can only call this once.

          // if just 1 partition, return.
          if (this->nPartitions == 1) return this->src;

          // compute the subrange's start and end, spreading out the remainder to the first rem chunks/partitions.
<<<<<<< HEAD
          computeRangeForChunkId(this->src, 0, partId, this->chunkSize, this->ghostSize, curr);
=======
          BaseClassType::computeRangeForChunkId(curr, this->src, 0, partId, this->chunkSize, this->overlapSize);
>>>>>>> 8f3dc4ef

          done = true;
          return curr;
        }


        /**
         * @brief reset size to full range, mark the done to false.
         */
        void resetImpl() {
          curr = this->src;
          done = false;
        }

    };

    /**
     * @class CyclicPartitioner
     * @brief cyclically partition the range into chunkSize blocks.
     *        uses CRTP pattern to enforce consistent API.
     * @tparam Range  type of range to be partitioned.
     */
    template<typename Range>
    class CyclicPartitioner : public Partitioner<Range, CyclicPartitioner<Range> >
    {

      protected:
        /**
         * @typedef BaseClassType
         * @brief   the superclass type.
         */
        using BaseClassType = Partitioner<Range, CyclicPartitioner<Range> >;

        /**
         * @typedef ChunkSizeType
         */
        using ChunkSizeType = typename BaseClassType::ChunkSizeType;

        /**
         * @typedef RangeValueType
         */
        using RangeValueType = typename BaseClassType::RangeValueType;

        /**
         * @var done
         * @brief An array of "state", one for each partition.
         */
        uint8_t *state;

        /**
         * @var curr
         * @brief An array of "curr" subranges, one for each partition.  updated as getNext is called.
         */
        Range *curr;

        /**
         * @var nChunks
         * @brief   number of chunks in the src range.
         * @details by comparing nChunks to nPartitions (user specified) we can tell if some partitions will not be receiving a chunk.
         *          this is a mechanism to deal with nPartition that are too large.
         */
        size_t nChunks;

        /**
         * @var stride
         * @brief size of a stride, which is chunkSize *  number of partitions (stride for successive call to getNext)
         */
        ChunkSizeType stride;

				/**
				 * @var BEFORE
         * @brief	static variable indicating we have not yet called "getNext"
			   */
        static const uint8_t BEFORE = 0;
				
				/**
				 * @var DURING
         * @brief	static variable indicating we have called getNext at least once, but are not at the end yet
			   */
        static const uint8_t DURING = 1;
        
        /**
				 * @var BEFORE
         * @brief	static variable indicating we have reached the end of the range during calls to getNext
			   */
        static const uint8_t AFTER = 2;

      public:

        CyclicPartitioner() : BaseClassType(), state(nullptr), curr(nullptr), nChunks(0), stride(0) {};

        /**
         * @brief default destructor.  cleans up arrays for callers.
         */
        virtual ~CyclicPartitioner() {
          if (state) delete [] state;
          if (curr) delete [] curr;
        }

        /**
         * @brief configures the partitioner with the source range, number of partitions
         * @param _src          range object to be partitioned.
         * @param _nPartitions the number of partitions to divide this range into
         * @param _chunkSize    Size of the chunks
         *
         */
        void configure(const Range &_src, const size_t &_nPartitions, const ChunkSizeType &_chunkSize, const RangeValueType &_overlapSize = 0) {
          this->BaseClassType::configure(_src, _nPartitions, _chunkSize, _overlapSize);

          // get the maximum number of chunks in the source range.
          // TODO: make this compatible with floating point.
          nChunks = BaseClassType::computeNumberOfChunks();

          // stride:  if there are less chunks than partition, we can only walk through once, so stride is src size.
          stride = (nChunks > this->nPartitions) ? 
          	this->chunkSize * static_cast<ChunkSizeType>(this->nPartitions) : 
          	this->src.size();

          state = new uint8_t[std::min(nChunks, this->nPartitions)];
          curr = new Range[std::min(nChunks, this->nPartitions)];

          resetImpl();
        }

        /**
         * @brief       get the next chunk in the partition.  for CyclickPartition, keep getting until done.
         * @details     each call to this function gets the next chunk belonging to this partition.
         *              for cyclicPartitioner, the chunks are separated by chunkSize * nPartitions
         * @param partId   partition id for the sub range.
         * @return      range of the partition
         */
        inline Range& getNextImpl(const size_t& partId) {

          /// if nChunks < nPartitions, then each partId will only get a chunk once.
          // in that case, if partId is >= nChunks, then end is returned.
          if (partId >= nChunks) return this->end;

          // if this partition is done, return the last entry (end)
          if (state[partId] == AFTER)  return this->end;

          /// first iteration, use initialized value
          if (state[partId] == BEFORE) {
            state[partId] = DURING;
            return curr[partId];
          }
          // else not the first and not last, so increment.

<<<<<<< HEAD
          /// comparing to amount of remaining range to how much we need to move - trying to avoid data type overflow.

          if (this->src.end - curr[partId].end > stride) {
            // has room.  so shift starting and ending position by stride length
            curr[partId].start += stride;
            curr[partId].end += stride;
            // ghost region size does not change.
          } else if (this->src.end - curr[partId].start <= stride) {
        	  // stride brings the subrange to end, done
            state[partId] = AFTER;
            return this->end;
          } else {
			  // end of src range falls between the next subrange's start and end.
			  // move src, set end to end
			  curr[partId].start += stride;
			  curr[partId].end = this->src.end;

			  // now figure out what the ghost region size is.
			  curr[partId].ghost = (this->src.end - curr[partId].start <= this->chunkSize) ?
					  0 : this->src.end - curr[partId].start - this->chunkSize;
			  state[partId] = AFTER;
=======
          /// comparing to amount of available range and set the start, end, overlap - trying to avoid data type overflow.

          if (this->src.end - curr[partId].end > stride) {
            // has room.  so shift  starting and end position by stride length
            curr[partId].start += stride;
            curr[partId].end += stride;
            // overlap doesn't need to change
          } else if (this->src.end - curr[partId].start <= stride) {
            // adding stride would make subrange start after parent range's end.
            state[partId] = AFTER;
            return this->end;
          } else {
            // parent range's end falls in the overlap (overlap) region
            // start can be moved.
            curr[partId].start += stride;
            // end is definitely at parent ranges' end
            curr[partId].end = this->src.end;
            // overlap needs to be computed
            curr[partId].overlap = this->src.end - curr[partId].start - this->chunkSize;
            // may have more for this partition id - if nPartition is 1, so not at end yet.
>>>>>>> 8f3dc4ef
          }

          return curr[partId];
        }

        /**
         * @brief resets the partitioner by resetting the internal done and subrange arrays.
         * @details this function also serves to initialize the arrays.
         */
        void resetImpl()
        {
          size_t s = std::min(nChunks, this->nPartitions);
          for (size_t i = 0; i < s; ++i) {
            state[i] = BEFORE;
<<<<<<< HEAD

            // init to src start
            BaseClassType::computeRangeForChunkId(this->src, 0, i, this->chunkSize, this->ghostSize, curr[i]);
=======
>>>>>>> 8f3dc4ef

            BaseClassType::computeRangeForChunkId(curr[i], this->src, 0, i, this->chunkSize, this->overlapSize);
//            printf ("values start-end: %lu %lu\n", curr[i].start, curr[i].end);
          }
        }


    };


    /**
     * @class DemandDrivenPartitioner
     * @brief a partitioner that assigns chunks to partition in the order that the getNext function is called.
     * @tparam Range  type of the range object to be partitioned.
     */
    template<typename Range>
    class DemandDrivenPartitioner : public Partitioner<Range, DemandDrivenPartitioner<Range> >
    {

      protected:
        /**
         * @typedef BaseClassType
         * @brief   the superclass type.
         */
        using BaseClassType = Partitioner<Range, DemandDrivenPartitioner<Range> >;

        /**
         * @typedef ChunkSizeType
         */
        using ChunkSizeType = typename BaseClassType::ChunkSizeType;

        /**
         * @typedef RangeValueType
         * @brief   type for the start/end/overlap
         */
        using RangeValueType = typename BaseClassType::RangeValueType;

        /**
         * @var chunkOffset
         * @brief the offset for the next chunk to be returned.  TREHAD SAFE
         */
        std::atomic<ChunkSizeType> chunkOffset;

        /**
         * @var id of current chunk
         * @brief  used for tracking the chunk begin returned.  useful if nChunk < nPartition
         */
        std::atomic<size_t> chunkId;

        /**
         * @var nChunks
         * @brief   number of chunks in the src range.
         * @details by comparing nChunks to nPartitions (user specified) we can tell if some partitions will not be receiving a chunk.
         *          this is a mechanism to deal with nPartition that are too large.
         */
        size_t nChunks;

        /**
         * @var curr
         * @brief internal cache of subrange objects that each partition last retrieved.
         */
        Range *curr;

        /**
         * @done
         * @brief boolean indicating that the range has been exhausted by the traversal.  THREAD SAFE
         */
        std::atomic<bool> done;


        /**
         * @brief     internal method to atomically increment the chunkOffset.  this is the version for integral type
         * @return    old value.  chunkOffset incremented.
         */
        template<typename T = ChunkSizeType>
        typename std::enable_if<std::is_integral<T>::value, RangeValueType>::type getNextOffset() {
          return chunkOffset.fetch_add(this->chunkSize, std::memory_order_acq_rel);
        }
        /**
         * @brief     internal method to atomically increment the chunkOffset for floating point types
         * @details   std::atomics does not support fetch_add on non-integral types.
         * @return    old value.  chunkOffset incremented.
         */
        template<typename T = ChunkSizeType>
        typename std::enable_if<std::is_floating_point<T>::value, RangeValueType>::type getNextOffset() {
          RangeValueType origval = chunkOffset.load(std::memory_order_consume);
          RangeValueType newval;
          do {
            newval = origval + this->chunkSize;
          } while (!chunkOffset.compare_exchange_weak(origval, newval, std::memory_order_acq_rel, std::memory_order_acquire));
          return origval;
        }

      public:
        DemandDrivenPartitioner() : BaseClassType(), chunkOffset(0), chunkId(0), nChunks(0), curr(nullptr), done(false) {};

        /**
         * @brief default destructor
         */
        virtual ~DemandDrivenPartitioner() {
          if (curr != nullptr) delete [] curr;
        }


        /**
         * @brief configures the partitioner with the source range, number of partitions
         * @param _src          range object to be partitioned.
         * @param _nPartitions  the number of partitions to divide this range into
         * @param _chunkSize  size of each chunk for the partitioning.
         *
         */
        void configure(const Range &_src, const size_t &_nPartitions, const ChunkSizeType &_chunkSize, const RangeValueType &_overlapSize = 0) {
          this->BaseClassType::configure(_src, _nPartitions, _chunkSize, _overlapSize);

          // get the maximum number of chunks in the source range.
          // TODO: make this compatible with floating point.
          nChunks = BaseClassType::computeNumberOfChunks();

          // if there are more partitions than chunks, then the array represents mapping from chunkId to subrange
          // else if there are more chunks than partitions, then the array represents the most recent chunk assigned to a partition.
          curr = new Range[std::min(nChunks, this->nPartitions)];

          resetImpl();
        };




        /**
         * @brief       get the next chunk in the partition.  for DemandDrivenPartition, keep getting until done.
         * @details     each call to this function gets the next chunk in the range and assign it to a partition.
         *              the sequence of partition ids depends on call order.
         *
         *              ASSUMPTION:  no 2 concurrent callers will be requesting the same partition Id.
         *
         *              THREAD SAFE
         * @param partId   partition id for the sub range.
         * @return      range of the partition
         */
        inline Range& getNextImpl(const size_t& partId) {
          // all done, so return end
          if (done.load(std::memory_order_consume)) return this->end;

          // call internal function (so integral and floating point types are handled properly)
          RangeValueType s = getNextOffset<ChunkSizeType>();

          /// identify the location in array to store the result
          // first get the id of the chunk we are returning.
          size_t id = chunkId.fetch_add(1, std::memory_order_acq_rel);
          // if there are more partitions than chunks, then the array represents mapping from chunkId to subrange
          // else if there are more chunks than partitions, then the array represents the most recent chunk assigned to a partition.
          id = (nChunks < this->nPartitions ? id : partId);

          if (s >= this->src.end) {
            done.store(true, std::memory_order_release);
            return this->end;
          } else {

            curr[id].start = s;
                // use comparison to avoid overflow.
            if (this->src.end - s > this->chunkSize + this->overlapSize) {
              // enough room for overlapSize
              curr[id].end = s + this->chunkSize + this->overlapSize;
              // range's overlap is left as default
            } else {
              // not enough room for even the chunk
              curr[id].end = this->src.end;
              if (this->src.end - s <= this->chunkSize) {
                curr[id].overlap = 0;
              } else {
                curr[id].overlap = this->src.end - s - this->chunkSize;
              }
            }

            return curr[id];
          }
        }

        /**
         * @brief resets the partitioner by resetting the internal subrange arrays.  also reset the offset to the start of the src range, chunk Id, and "done".
         * @details this function also serves to initialize the subrange array.          chunkOffset.store(this->src.start, std::memory_order_release);
          chunkId.store(0, )
         *
         */
        void resetImpl() {
          // these 3 calls probably should be synchronized together.
          chunkOffset.store(this->src.start, std::memory_order_release);
          chunkId.store(0, std::memory_order_release);
          done.store(false, std::memory_order_release);

          size_t s = std::min(this->nPartitions, nChunks);
          for (size_t i = 0; i < s; ++i) {
<<<<<<< HEAD
            curr[i] = Range(this->src.start, this->src.start, this->ghostSize);
=======
            curr[i] = Range(this->src.start, this->src.start, this->overlapSize);
>>>>>>> 8f3dc4ef
          }
        }


    };


  } /* namespace partition */
} /* namespace bliss */

#endif /* PARTITIONER_HPP_ */<|MERGE_RESOLUTION|>--- conflicted
+++ resolved
@@ -120,21 +120,6 @@
         }
 
         /**
-<<<<<<< HEAD
-         * @brief   internal function to compute the range for a chunk of the parent range.  start position will be offset by parent start + specified offset.
-         * @param pr    		the parent range
-         * @param start_offset	offset for the chunk starting position, in addition to pr.start
-         * @param chunkId       the chunk to get the range for.  need to be less than maximum number of chunks.  no check inside this function
-         * @param chunk_size    the size of the chunk        (precomputed or user specified)
-         * @param ghost_size    the size of the ghost region (user specified)
-         * @param[out] r     	the range to modify.  done this way to avoid new allocations each time
-         */
-        void computeRangeForChunkId(const Range & pr, const RangeValueType& start_offset, const size_t& chunkId,
-        		const ChunkSizeType& chunk_size, const RangeValueType& ghost_size, Range & r) {
-
-          // compute start
-          r.start = start_offset + pr.start + static_cast<RangeValueType>(chunkId) *  chunk_size;
-=======
          * @brief   internal function to compute the range for a chunk of the parent range.
          * @details The chunk range is computed by first setting the start to parent range start + start offset (e.g. rem from BlockPartitioner)
          * @note    chunkId must not exceed maximum number of chunks - enforced outside of this function.
@@ -155,7 +140,6 @@
           } else {
             r.start = pr.end;
           }
->>>>>>> 8f3dc4ef
 
           if (pr.end - r.start > static_cast<RangeValueType>(chunk_size) + overlap_size) {
             // far away from parent range's end
@@ -201,16 +185,8 @@
             throw std::invalid_argument("ERROR: partitioner c'tor: chunkSize is < 0");
           chunkSize = _chunkSize;
 
-<<<<<<< HEAD
-          src = _src;
-          end = src;
-          end.start = end.end;
-
-
-=======
           src = _src;  // leaving the overlap region size values same as before for src.
           end = Range(src.end, src.end, 0);
->>>>>>> 8f3dc4ef
         }
 
         /**
@@ -340,11 +316,7 @@
 
           // compute the subrange's start and end, spreading out the remainder to the first rem chunks/partitions.
           ChunkSizeType cs = this->chunkSize;
-<<<<<<< HEAD
-          RangeValueType offset = 0;
-=======
-          RangeValueType startOffset = 0;
->>>>>>> 8f3dc4ef
+         RangeValueType startOffset = 0;
           if (partId < rem)
           {
             // each chunk with partition id < rem gets 1 extra.
@@ -353,19 +325,11 @@
           else
           {
             // first rem chunks have 1 extra element than chunkSize.  the rest have chunk size number of elements.
-<<<<<<< HEAD
-            offset = rem;
-          }
-
-          // compute the new range
-          computeRangeForChunkId(this->src, offset, partId, cs, this->ghostSize, curr);
-=======
-            startOffset = rem;
+           startOffset = rem;
           }
 
           // compute the new range
           BaseClassType::computeRangeForChunkId(curr, this->src, startOffset, partId, cs, this->overlapSize);
->>>>>>> 8f3dc4ef
 
           // block partitioning only allows calling this once.
           done = true;
@@ -392,11 +356,7 @@
           if (this->nPartitions == 1) return this->src;
 
           // compute the subrange's start and end, spreading out the remainder to the first rem chunks/partitions.
-<<<<<<< HEAD
-          computeRangeForChunkId(this->src, 0, partId, this->chunkSize, this->ghostSize, curr);
-=======
           BaseClassType::computeRangeForChunkId(curr, this->src, 0, partId, this->chunkSize, this->overlapSize);
->>>>>>> 8f3dc4ef
 
           done = true;
           return curr;
@@ -544,30 +504,7 @@
           }
           // else not the first and not last, so increment.
 
-<<<<<<< HEAD
-          /// comparing to amount of remaining range to how much we need to move - trying to avoid data type overflow.
-
-          if (this->src.end - curr[partId].end > stride) {
-            // has room.  so shift starting and ending position by stride length
-            curr[partId].start += stride;
-            curr[partId].end += stride;
-            // ghost region size does not change.
-          } else if (this->src.end - curr[partId].start <= stride) {
-        	  // stride brings the subrange to end, done
-            state[partId] = AFTER;
-            return this->end;
-          } else {
-			  // end of src range falls between the next subrange's start and end.
-			  // move src, set end to end
-			  curr[partId].start += stride;
-			  curr[partId].end = this->src.end;
-
-			  // now figure out what the ghost region size is.
-			  curr[partId].ghost = (this->src.end - curr[partId].start <= this->chunkSize) ?
-					  0 : this->src.end - curr[partId].start - this->chunkSize;
-			  state[partId] = AFTER;
-=======
-          /// comparing to amount of available range and set the start, end, overlap - trying to avoid data type overflow.
+         /// comparing to amount of available range and set the start, end, overlap - trying to avoid data type overflow.
 
           if (this->src.end - curr[partId].end > stride) {
             // has room.  so shift  starting and end position by stride length
@@ -585,9 +522,9 @@
             // end is definitely at parent ranges' end
             curr[partId].end = this->src.end;
             // overlap needs to be computed
-            curr[partId].overlap = this->src.end - curr[partId].start - this->chunkSize;
+       	  curr[partId].overlap = (this->src.end - curr[partId].start <= this->chunkSize) ?
+					  0 : this->src.end - curr[partId].start - this->chunkSize;
             // may have more for this partition id - if nPartition is 1, so not at end yet.
->>>>>>> 8f3dc4ef
           }
 
           return curr[partId];
@@ -602,13 +539,6 @@
           size_t s = std::min(nChunks, this->nPartitions);
           for (size_t i = 0; i < s; ++i) {
             state[i] = BEFORE;
-<<<<<<< HEAD
-
-            // init to src start
-            BaseClassType::computeRangeForChunkId(this->src, 0, i, this->chunkSize, this->ghostSize, curr[i]);
-=======
->>>>>>> 8f3dc4ef
-
             BaseClassType::computeRangeForChunkId(curr[i], this->src, 0, i, this->chunkSize, this->overlapSize);
 //            printf ("values start-end: %lu %lu\n", curr[i].start, curr[i].end);
           }
@@ -800,11 +730,7 @@
 
           size_t s = std::min(this->nPartitions, nChunks);
           for (size_t i = 0; i < s; ++i) {
-<<<<<<< HEAD
-            curr[i] = Range(this->src.start, this->src.start, this->ghostSize);
-=======
             curr[i] = Range(this->src.start, this->src.start, this->overlapSize);
->>>>>>> 8f3dc4ef
           }
         }
 
