/**
 * @file    CommunicationLayer.hpp
 * @ingroup bliss::io
 * @author  Patrick Flick <patrick.flick@gmail.com>
 * @author  Tony Pan <tpan@gatech.edu>
 * @brief   contains a class that abstracts MPI point-to-point, non-blocking messaging.
 *
 * Copyright (c) TODO
 *
 * TODO add Licence
 */

#ifndef BLISS_COMMUNICATION_LAYER_HPP
#define BLISS_COMMUNICATION_LAYER_HPP

#include <mpi.h>
#include <omp.h>

// C stdlib includes
#include <assert.h>
#include <cstdio>  // fflush

// STL includes
#include <queue>
#include <atomic>
#include <mutex>
#include <unordered_map>
#include <unordered_set>
#include <thread>
#include <functional>
#include <utility>    // std::move

// BLISS includes
#include "utils/logging.h"
#include "concurrent/lockfree_queue.hpp"
#include "concurrent/copyable_atomic.hpp"
#include "concurrent/concurrent.hpp"
#include "io/message_buffers.hpp"
#include "io/io_exception.hpp"
#include "io/message_type_info.hpp"
#include "io/message_types.hpp"

namespace bliss
{

namespace io
{


/**
 * @brief Abstracts asynchronous and buffered point to point communication between all processes via MPI.
 * @details   This class encapsulates the MPI message handling for point to point asynchronous messaging
 *        for a MPI communicator.  It supports multiple concurrent message producers and consumers
 *
 *        The following requirements are satisfied:
 *        1. support application where there are different message types (e.g. query-response).
 *        2. support collectively, blocking flushing all messages of a particular type.
 *        3. provide flexible way of handling received messages based on message type
 *        4. Thread Safe, non-blocking send (allow overlap of computation with communication)
 *        5. Thread Safe processing of received messages
 *        6. single threaded control of the Communication Layer (flush messages, finish, etc)
 *
 *        Design and Implementation  (MORE DETAILS BELOW)
 *        1. support application where there are different message types (e.g. query-response).
 *          each data message type is assigned an id ranging from 1 to MAX_INT.
 *          FOC messages have tag 0, but carries in payload the tag of the message type that is being controlled.
 *          in addition, FOC messages have an additional, sequentially assigned id for each message type to
 *          disambiguate multiple FOC messages with the same tag
 *
 *        2. support collective, blocking flushing of all messages of a particular type.
 *          To indicate to the system that there is no further messages of a particular type, collective flush
 *          operations have been implemented.  There are 3 types:
 *          a. "flush":  flush a single message type, allow future messages of this type
 *          b. "finish": flush a single message type, disallow future messages of this type
 *          c. "finish communication":  flush all message types, and mark end of application communication)
 *
 *          As these are collective functions, all MPI processes need to make matching calls.
 *          The timing of the calls need not be synchronous, but they need to preserve the order of the calls
 *
 *          The functions form barriers, and blocks the calling thread
 *          until all processes have completely processed all matching FOC messages from all senders
 *
 *        3. provide flexible way of handling received messages based on message type
 *          Callbacks can be registered, one per message type.  When processing received messages,
 *          the matching callback is used.
 *
 *        4. Thread Safe, non-blocking send (allow overlap of computation with communication)
 *          A compute thread can call sendMessage on the Communication Layer object.  each invocation
 *          atomically gets a location to insert the message into a batching buffer via thread safe insert/
 *
 *          When a buffer is full and sent, it is inserted into a thread-safe send queue for the sending comm thread to
 *          send via MPI  (non-blocking).
 *
 *        5. Thread Safe, non-blocking receive
 *          A dedicated thread checks for MPI messages to receive remote messages and populate the recvQueue. Separation
 *          of sender and receiver communication threads avoids deadlock when the receiving process is blocked by a full
 *          recvQueue, thus blocking the sending function.
 *
 *
 *        6. Thread Safe processing of received messages
 *          Multiple callback threads can process the received messages in the receive queue, which is thread safe.
 *
 *        6. single threaded control of the Communication Layer (flush messages, finish, etc)
 *          flush and finish functions are collectively called by the control thread (owner of Communication Layer object)
 *
 *
 *        Basic Concepts and Design:
 *        A. Threading
 *          The following are the intended threading pattern:
 *          * single control thread (owner of Communication Layer instance.  can be one of the compute threads)
 *          * one or more compute threads (producer of messages to be sent)
 *          * single MPI communication thread for send (internal)
 *          * single MPI communication thread for recv (internal)
 *          * one or more receive threads (consumers of messages received, internal)
 *
 *        The choice of using a single MPI communication thread is based on
 *          1. Single threaded MPI libraries are more readily available on different platforms.
 *          2. Single threaded MPI communication enforces message ordering (especially when sending control messages)
 *          3. Single threaded MPI communication reduce opportunities for deadlock due to thread timing.
 *
 *        The single MPI comm thread and multiple producer/consumer pattern requires thread-safe queues as a mechanism
 *          for inter-thread communication.
 *
 *        To avoid race condition amongst multiple compute threads or receive threads:
 *          1. Compute threads insert messages into Buffers (bliss::io::Buffer), which is thread safe for insertion by using CAS operations to get position for insert.
 *          2. When a buffer is full, compute thread enqueues it for MPI send, and a empty buffer is swapped in from BufferPool.  BufferPool is also thread safe.
 *          3. When multiple receive threads dequeue to process received messages buffers, they do so from a thread safe queue.
 *
 *
 *        B. Data Types
 *          Message: a message has a payload and a type id.
 *
 *          There are 2 families of messages:  data and FOC messages.
 *          Data Messages have actual data as its payload, and the message type id as its MPI tag.
 *          FOC messages have 2 integers as its payload: type id of the message to be controlled, and an epoch id
 *            FOC messages have 0 as its message type.
 *
 *          For why epoch id is needed, see "Rationales"
 *
 *        C. MPI Messaging
 *          Data messages are transmitted using MPI non-blocking Point to Point communication: isend, iprobe + irecv
 *            due to the non-blocking calls, also use queue to manage send and receive in progress.
 *          FOC messages are transmitted using MPI bsend to simplify memory management.
 *          Local messages (where src and destination ranks are the same) are sent via memory (direct insert into receive queue)
 *
 *          Collective operations (flush, finish; for requirement 2) are implemented using Point to Point communication of FOC messages.
 *          The messaging pattern is peer-to-peer (no master-slave relationship).
 *            as a consequence, collective operations require all to send to all (in a non-blocking way)
 *          not using MPI AllToAllv because that blocks the compute threads
 *            TODO: perhaps use master-slave, with rotating master based on epoch id.  reduces comm from p^2 for each epoch to 2p.
 *
 *          flush requires:
 *            1. called collectively by all control threads
 *            2. blocks until the process has received AND PROCESSED the FOC message from ALL senders. (to ensure collectiveness)
 *                a. As message ordering is strict, all messages prior to the FOC messages, including all data messages of the specified
 *                  type, are required to be processed as well.
 *          Flush and finish therefore serve as synchronization points in the application logic, and can also be viewed as MPI messaging fences.
 *          The synchronization point defines EPOCHs, which are periods between synchronization calls.  each epoch is assigned an id.
 *
 *          Typical flow of control for sending data is:
 *            1. compute thread adds message to CommunicationLayer, which is added to a buffer.
 *                buffer is enqueued in send-queue when full.)
 *            2. MPI thread pops from send queue and initiates MPI isend
 *              a. isend requests are queued in 'sendInProgress' queue, and checked for completion.
 *            3. MPI thread probes for data.  if found,
 *              a. buffer allocated and irecv initiated, with request pushed into recvInProgress queue.
 *              b. on completion of receive, data is moved to receive queue.
 *            4. receive threads pops from receive queue and processed
 *
 *          Typical flow of control for flushing:
 *            1. control thread calls flush or finish, which enqueues FOC messages, then blocks
 *            2. MPI thread pops from queue and initiates blocking buffered send (bsend)
 *            3. MPI thread probes for data.  if FOC message found,
 *              a. buffer allocated and irecv initiated, with request pushed into recvInProgress queue.
 *              b. on completion of receive, decrement the FOC message count for the specified epoch.
 *                when 0 (received from all senders), an END message is inserted into receive queue.
 *            4. when FOC messages are popped from receive queue, receive thread unblocks control thread's flush call.
 *
 *          Rationale for NOT using MPI collective functions: see Rationales below.
 *
 *          For more detail, see Rationale and Design and Implementation point 2 below
 *
 *        D. Termination signal propagation and comm/receive thread termination
 *          Since we have multiple processes, and multiple threads queuing message for sent, receiving, and processing received messages,
 *          it is important to define how termination signals are propagated through the application.
 *
 *          The CommThread loop terminates when both sending and receiving are complete.
 *            a. sending is completed when finishCommunication has been called and all pending messages are sent,
 *               and all in-progress send requests are completed.
 *            b. receiving is completed when no Application Termination FOC messages (tag == bliss::io::MessageTypeInfo::CONTROL_TAG, the last control messages)
 *                are left to receive.  At init, we set the number of Application Termination FOC messages
 *                to the communication size, which are only decremented after finishCommunication is called.
 *
 *          The Receive Thread terminates when receiving is completed and there are no pending received messages to process
 *            a. receiving is completed according to criteria above (b in previous paragraph).
 *                A single Application Termination FOC message would then be queued for processing.
 *            b. Queue for received messages that are pending processing is exhausted.
 *
 *
 *        Rationales
 *          1. Why do we need epoch Ids?
 *              Epoch ids allows the receiver to group all FOC messages with matching tag and epoch from different sources
 *              together.  It also ensure that a receiver gets EXACTLY ONE FOC message from each source during a epoch.
 *              Thus it helps to separate and preserve order of collective calls.
 *
 *              This is particularly important when different MPI processses may be sending FOC messages at different rates.
 *              For example, without epoch id, and using number of FOC messages received == number of senders as flush unblocking
 *              criteria, we would encounter the following problem:  Process A, B, and C generate 0, 1, and 2
 *              flushes for tag X.  B and C, listening for FOC messages with tag X, will receive 3 FOC messages
 *              with tag X, thus unblocked from flush, but they never received messages from A. A, when it finally enters flush, will
 *              have 4 FOC messages with tag X.  If count of FOC message received were reset at this point, subsequent Flush could
 *              be waiting for a FOC message that has already been processed in the last Flush, resulting in deadlock.
 *
 *              An INEFFICIENT alternative is to count the FOC messages per tag from each sender, but then each process
 *              would need O(m*p) memory (m = number of tags, p = number of processes) and O(p^2) time (p FOC messages,
 *              each FOC message with tag X received results in checking an array of size p for possible completion of a flush)
 *
 *              The final design is to use epoch.  For each epoch id and tag id, we count down the number of FOC messages
 *              with that epoch and tag, until the count reaches 0, at which time the flush for that epoch completes.
 *
 *              While this ensures collectiveness of flush call, it does not allow MPI processes to send FOC messages out of order.
 *              If process A flushes tag 1 then tag 2, and process B flushes Tag 2 then Tag 1, because they each locally enter
 *              a blocking wait for the flush operation to complete, the application will deadlock.
 *              example:
 *                proc 1              proc 2
 *                  tag   1 2 1 2         tag   1 2 2 1
 *                  epoch 0 1 2 3         epoch 0 1 2 3
 *              Note that this is NOT different than standard MPI behavior for point-to-point or collective operations.
 *
 *
 *          2. why not use MPI collectives?
 *            1. collective functions called in MPI comm thread needs to occur AFTER
 *                comm thread have cleared send queue, all pending send and receive requests,
 *                and receive threads have processed all received data messages - inter-thread coordination required.
 *            2. a slow process may post send AFTER a fast process already entered collective function call,
 *                resulting in data messages received out of order, likely creating deadlock (as slow process
 *                is waiting for receive before calling collective function) - inter-process coordination required.
 *            The inter-process coordination would require some marker to indicate "last message"
 *              prior synchronization, which is the exact design we have above, without needing MPI collective functions.
 *            In addition, by using Point-To-Point communication, the FOC messages are enqueued like other messages,
 *              so no explicit "wait until queue cleared" is required, thus reducing idle time.
 *
 *        Usage
 *          Control thread instantiates CommunicationLayer with MPI communicator
 *          Control thread addReceiveCallbacks to CommLayer
 *          Control thread calls initCommunication()
 *
 *          in parallel
 *            compute threads call sendMessage(...)
 *
 *          Control thread call flush(tag)
 *
 *          in parallel
 *            compute threads call sendMessage(...)
 *
 *          Control thread call flush(tag)
 *
 *          ...
 *          (internally CommLayer's receive threads call the callbacks.)
 *          ...
 *
 *          Control thread call finish(tag)
 *
 *          control thread call finishCommunication()
 *
 *          Control thread call finalize (TO MAKE SURE ALL THREADS ARE FINISHED)
 *
 * TODO - replace uint8_t by typedef
 *
 */
class CommunicationLayer
{


protected:
   /// alias MessageBuffersType to Use the thread safe version of the SendMessageBuffers
   using MessageBuffersType = SendMessageBuffers<bliss::concurrent::LockType::SPINLOCK, bliss::concurrent::LockType::LOCKFREE, 8192>;

   /// alias BufferPoolType to MessageBuffersType's
   using BufferPoolType = typename MessageBuffersType::BufferPoolType;

   /// alias BufferPtrType to MessageBuffersType's
   using BufferPtrType = typename MessageBuffersType::BufferType*;

    //==== Message type aliases for convenience.
   using SendDataElementType = typename bliss::io::DataMessageToSend<BufferPtrType>;


   // ==== send comm thread class.  for organization.
   // TODO: group the code for comm thread
   template <typename BufferPtrType>
   class CommThread
   {
     protected:


       using TaggedEpoch = typename bliss::io::MessageTypeInfo::TaggedEpoch;


       CommThread() = delete;


       /// The MPI Communicator object for this communication layer
       MPI_Comm comm;

       CommunicationLayer& commLayer;


       /// Atomic status variable: set to true if `finishing` and if all sends are
       /// completed.
       bool sendDone;

       /// Atomic status variable: set to true if `finishing` and if all receives
       /// are completed.
       bool recvDone;


       /// Queue of pending MPI send operations
       std::deque<std::pair<MPI_Request, std::unique_ptr<MPIMessage> > > sendInProgress;

       // pending mpi messages.  also holds local messages (send to self) between send thread and recv thread.
       //   (2 producers, 1 consumer) thread.
       /// Queue of pending MPI receive operations
       //bliss::concurrent::ThreadSafeQueue<std::pair<MPI_Request, std::unique_ptr<MPIMessage> > > recvInProgress;
       std::deque<std::pair<MPI_Request, std::unique_ptr<MPIMessage> > > recvInProgress;

       std::thread td;
       int commRank;
       int commSize;

     public:



       CommThread(const MPI_Comm& communicator, CommunicationLayer & comm_layer) :
         comm(communicator), commLayer(comm_layer),
         sendDone(false),
         recvDone(false),
         sendInProgress(),
         recvInProgress(),
         td(), commRank(0), commSize(1)
       {
         MPI_Comm_size(comm, &commSize);
         MPI_Comm_rank(comm, &commRank);
       };

       virtual ~CommThread() {}

       void start() {

         if (!td.joinable()) {

           //===== initialize the mpi buffer for control messaging, for MPI_Bsend
           int mpiBufSize = 0;
           // arbitrary, 4X commSize, each has 2 ints, one for tag, one for epoch id,.
           MPI_Pack_size(commSize * 4, MPI_LONG, comm, &mpiBufSize);
           mpiBufSize += commSize * 4 * MPI_BSEND_OVERHEAD;
           char* mpiBuf = (char*)malloc(mpiBufSize);
           MPI_Buffer_attach(mpiBuf, mpiBufSize);

           td = std::move(std::thread(&bliss::io::CommunicationLayer::CommThread<BufferPtrType>::run, this));
         } // else already started the thread.
       }

       void finish() {
         if (td.joinable()) {
           td.join();

           DEBUGF("C CommThread finished, thread joined.  about to detach mpi buffer.");

           // detach the buffer for Bsend.
           int mpiBufSize;
           char* mpiBuf;
           MPI_Buffer_detach(&mpiBuf, &mpiBufSize);
           free(mpiBuf);
         } // else already joined.
       }

     protected:


       /**
        * @brief The function for the dedicated communicator thread.
        * @details  loops until all sending and all receiving are done.
        *    these are atomic variables since we have multiple threads.
        *
        *    completes pending send and recv requests, then receive any new and send any queued messages.
        *
        * @note  There should be only 1 thread calling this function.
        */
       void run()
       {
         DEBUGF("C THREAD STARTED:  send comm-thread on %d", commRank);

         // TODO: use thread lock mutex and cond var to help reduce load.

         bool worked = false;
         // while there's still work to be done:
         while (!sendDone || !recvDone)
         {
           worked = false;
           // first clean up finished operations
           worked |= finishSends();
           worked |= finishReceives();

           // start pending sends
           worked |= tryStartSend();

           // start pending recvs
           worked |= tryStartReceive();

           //if (!worked) _mm_pause();

         }
         DEBUGF("C THREAD FINISHED:  send comm-thread on %d", commRank);
       }




       /**
        * @brief Takes queued messages and initiates MPI_ISends for them.
        *
        * @throw bliss::io::IOException
        */
       bool tryStartSend() throw (bliss::io::IOException)
       {
         // quit if no more sends are to be expected
         if (sendDone) return false;

         //DEBUGF("rank %d sendDone? %s, finishing %s sendqueue %ld sendInProgress %ld", commRank, (sendDone ? "true":"false"), (finishing.load() ? "true": "false"), commLayer.sendQueue.getSize(), sendInProgress.size());



         // try to get the send element

         auto el = std::move(commLayer.sendQueue.tryPop());  // type: std::pair<bool, std::unique_ptr<MPIMessage>>
         if (!el.first) {  // no valid entry in the queue
           return false;
         }
         // else there is a valid entry from sendQueue
         assert(el.second);

         bool worked = false;

         // second is a pointer to ControlMessage
         if (el.second->tag == bliss::io::MessageTypeInfo::CONTROL_TAG) {
           // if control message,

           // ControlMessage ownership is maintained by el.
           ControlMessage* se = dynamic_cast<ControlMessage*>(el.second.get());  // MPIMessage*
           TaggedEpoch te = se->tagged_epoch;

           DEBUGF("C SEND %d -> %d, termination signal for tag %d epoch %ld", commRank, se->rank, bliss::io::MessageTypeInfo::getTag(te), te & 0x00000000FFFFFFFF);

           // termination message for this tag and destination
           if (se->rank == commRank) {
             // local, directly handle by creating an byte array and directly
             // insert into the recvInProgress (needed by the receiver decrement
             // logic in "finishReceive", so can't put into receive queue)
             MPI_Request req = MPI_REQUEST_NULL;
//              uint8_t *array = new uint8_t[sizeof(TaggedEpoch)];
//              memcpy(array, &(te), sizeof(TaggedEpoch));



             // now move ControlMessage ownership to recvInProgress
             auto pair = std::make_pair(std::move(req),
                                        std::move(el.second));
             assert(el.second == nullptr);
             assert(pair.second != nullptr);

             recvInProgress.push_back(std::move(pair));
             assert(pair.second.get() == nullptr);
             assert(recvInProgress.back().second.get() != nullptr);


             DEBUGF("C rank %d tag %d epoch %ld local send control message to rank %d", commRank, bliss::io::MessageTypeInfo::getTag(te), te & 0x00000000FFFFFFFF, commRank);
           } else {


//               remote control message.  send a terminating message with tag CONTROL_TAG
//               payload is the message type and epoch.  Message Ordering is guaranteed by MPI.
//               Bsend to allow use of preallocated buffer, so don't have to clean up allocated messages.
             MPI_Bsend(&(te), 1, MPI_LONG, se->rank, bliss::io::MessageTypeInfo::CONTROL_TAG, comm);


             DEBUGF("C rank %d tag %d epoch %ld remote send control message to rank %d", commRank, bliss::io::MessageTypeInfo::getTag(te), te & 0x00000000FFFFFFFF, se->rank);
           }

           worked = true;
         } else {
           // data message.

           SendDataElementType* se = dynamic_cast<SendDataElementType*>(el.second.get());  // MPIMessage*

           // get message data and it's size
           uint8_t* data = se->ptr->operator uint8_t*();  // BufferPtrType then getData
           auto count = se->ptr->getSize();

           if (count > 0) {

             if (se->rank == commRank) {
               // local, directly handle by creating an output object and directly
               // insert into the recv queue (thread safe)

               // since the send buffer memory is managed by Buffer, and the receiveMessage expects to manage memory as well, need to copy.
               std::unique_ptr<uint8_t[]> array(new uint8_t[count]);
               memcpy(array.get(), data, count);

               // pointer here to allow dynamic cast.
               std::unique_ptr<DataMessageReceived> dmr(new DataMessageReceived(std::move(array), count, se->tag, commRank));


               // put into recvInProgress queue instead of recvQueue to minimize out of order (early) receive.
               MPI_Request req = MPI_REQUEST_NULL;

               auto pair = std::make_pair(std::move(req), std::move(dmr));
               assert(dmr == nullptr);
               assert(pair.second != nullptr);

               recvInProgress.push_back(std::move(pair));
               assert(pair.second.get() == nullptr);

               assert(recvInProgress.back().second.get() != nullptr);

               // finished inserting directly to local RecvInProgress.  release the buffer

               // TODO:  don't release the buffer for local transmit.  do it after callback thread is done with it.
               commLayer.buffers.at(se->tag).load()->releaseBuffer(std::move(se->ptr));
             } else {


               // remote: initiate async MPI message
               MPI_Request req;
               MPI_Isend(data, count, MPI_UINT8_T, se->rank, se->tag, comm, &req);

               auto pair = std::make_pair(std::move(req), std::move(el.second));
               assert(el.second.get() == nullptr);
               assert(pair.second.get() != nullptr);

               sendInProgress.push_back(std::move(pair));
               assert(pair.second.get() == nullptr);

               assert(sendInProgress.back().second.get() != nullptr);

             }
//            } else {
//              WARNINGF("C WARNING: NOT SEND %d -> %d: 0 byte message for tag %d, ptr = %d.", commRank, se->rank, se->tag, se->bufferId);
             worked = true;
           }

         }
         return worked;
       }



       /**
        * @brief Initiates async MPI receives.
        */
       bool tryStartReceive()
       {

         // if no more are expected, then done
         if (recvDone) return false;

         // probe for messages
         int hasMessage = 0;
         MPI_Status status;

         if (commSize > 1)
           MPI_Iprobe(MPI_ANY_SOURCE, MPI_ANY_TAG, comm, &hasMessage, &status);

         // if have message to receive,
         if (hasMessage > 0) {
           // get some message details
           int src = status.MPI_SOURCE;
           int tag = status.MPI_TAG;
           int received_count;
           MPI_Request req;


           // receive the message data bytes into a vector of bytes
           if (tag == bliss::io::MessageTypeInfo::CONTROL_TAG) {  // control messages
             MPI_Get_count(&status, MPI_LONG, &received_count);
             assert(received_count == 1);

             std::unique_ptr<ControlMessage> msg(new ControlMessage(bliss::io::MessageTypeInfo::CONTROL_TAGGED_EPOCH, src));

             // receive data or FOC messages.  use finishReceive to handle the
             // FOC messages and count decrement

             MPI_Irecv(&(msg->tagged_epoch), received_count, MPI_LONG, src, tag, comm, &req);

             DEBUGF("R RECV %d -> %d, termination signal", src, commRank);

             // insert into the received InProgress queue.
             auto pair = std::make_pair(std::move(req), std::move(msg));
             assert(msg.get() == nullptr);
             assert(pair.second.get() != nullptr);

             recvInProgress.push_back(std::move(pair));
             assert(pair.second.get() == nullptr);
             assert(recvInProgress.back().second.get() != nullptr);


           } else {  // data messages
             MPI_Get_count(&status, MPI_UNSIGNED_CHAR, &received_count);

             // have to receive even if count is 0.
             uint8_t* msg_data = (received_count == 0) ? nullptr : new uint8_t[received_count];
             std::unique_ptr<DataMessageReceived> msg(new DataMessageReceived(msg_data, received_count, tag, src));
             // owner of msg-data is now msg.


             MPI_Irecv(msg_data, received_count, MPI_UNSIGNED_CHAR, src, tag, comm, &req);

             auto pair = std::make_pair(std::move(req), std::move(msg));
             assert(msg.get() == nullptr);
             assert(pair.second.get() != nullptr);

             // insert into the received InProgress queue.
             recvInProgress.push_back(std::move(pair));

             assert(pair.second.get() == nullptr);
             assert(recvInProgress.back().second.get() != nullptr);

           }
           return true;
         }
         else return false;
       }


       /**
        * @brief Finishes pending MPI_Send requests.  stops at first unfinished request, left unfinished requests finish in next iteration's call.
        */
       bool finishSends()
       {
         // no more messages to send or being sent, so done.
         if (sendDone) return false;

         int mpi_finished = 0;

         bool worked = false;
         // while there is some in progress MPI_send requests,
         while(!sendInProgress.empty())
         {
           // get the first request to check - ONLY 1 THREAD CHECKING sendInProgress.
           assert(sendInProgress.front().second != nullptr);


           // check if MPI request has completed.
           if (sendInProgress.front().first == MPI_REQUEST_NULL) {
             // this is a control message since it has no "request".
             mpi_finished = 1;
           } else {
             // has request.  check for finished
             MPI_Test(&(sendInProgress.front().first), &mpi_finished, MPI_STATUS_IGNORE);
           }

           // if finished, then clean up.
           if (mpi_finished)
           {
             // if there is a buffer, then release it.
             if (sendInProgress.front().second->tag != bliss::io::MessageTypeInfo::CONTROL_TAG) {
               SendDataElementType* msg = dynamic_cast<SendDataElementType*>(sendInProgress.front().second.get());
               if (msg->ptr) {
                 // cleanup, i.e., release the buffer back into the pool
                 commLayer.buffers.at(msg->tag).load()->releaseBuffer(std::move(msg->ptr));
               }
             }  // control tag, and mpi send finished, so nothing to clean up.


             // remove the entry from the in-progress queue.  object destruction will clean up data associated with tthe pointer.
             sendInProgress.pop_front();

             worked = true;
           }
           else
           {
             // the head of the queue is not finished, so break and get it later.
             //DEBUGF("not done sending!");
             break;
           }
         }

         // all sending is done when "finishing" is set, and no more messages are pending send,
         // and no messages are being sent.
         //if (finishing.load() && sendQueue.isEmpty() && sendInProgress.empty()) {
         if (!commLayer.sendQueue.canPop() && sendInProgress.empty()) {
           // not using sendAccept as check - sendAccept is cleared BEFORE the last
           // tag end messages starts to be sent, and definitely before the app end
           // message starts to be sent so sendDone may be set to true too early,
           // and elements for the last tag, or tag 0 (termination) may be added to
           // the sendQueue or sendInProfess queue after the empty check here.
           sendDone = true;
           //
           //commLayer.sendQueue.disablePush();
         }
         return worked;
       }


       /**
        * @brief Finishes pending receive requests.
        * @details   if control message, count down from the total number of possible senders for an epoch
        *            when reaching 0, then enqueue 1 control message for callback handling to process
        *
        *            if data message, then enqueue for callback handling to process.
        *
        *
        * @throw bliss::io::IOException
        */
       bool finishReceives() throw (bliss::io::IOException)
       {

         // no more to receive or pending receive requests, so don.
         if (recvDone) return false;

         int mpi_finished = 0;

         bool worked = false;

         // if there are pending receive requests
         while(!recvInProgress.empty())
         {
           assert(recvInProgress.front().second.get() != nullptr);


           // check if MPI request has completed.
           if (recvInProgress.front().first == MPI_REQUEST_NULL) {  // locla message
             // this is a control message since it has no "request".
             mpi_finished = 1;
           } else {
             // has request.  check for finished
             MPI_Test(&(recvInProgress.front().first), &mpi_finished, MPI_STATUS_IGNORE);
           }


           // if finished, then clean up.
           if (mpi_finished)
           {
             // finished request, so enqueue the message for processing.

             // get the request
             auto front = std::move(recvInProgress.front());
             // remove pending receive element
             recvInProgress.pop_front();


             // if it's a control message, then need to count down
             if (front.second.get()->tag == bliss::io::MessageTypeInfo::CONTROL_TAG)  {

               // get the control message
               ControlMessage* msg = dynamic_cast<ControlMessage*>(front.second.get());
               TaggedEpoch te = msg->tagged_epoch;

//                DEBUGF("C rank %d received control message for tag %d epoch %ld.  recvRemaining has %ld tags", commRank, tag, epoch, recvRemaining.size());

               //==== handle case where local process is not yet listening for tagged epoch.
               // if this process is not yet waiting for this epoch, that means it has not flushed or finished that tag,
               // then we need to push this message back into recvInProgress.
               // need to construct a new message with a NULL request.
               // then skip over the remaining of this branch and leave the message in recvInProgress.
               if (commLayer.ctrlMsgRemainingForEpoch.count(te) == 0) {
                 //if (iters %100 == 0) WARNINGF("WARN: RANK %d not yet waiting for control message tag %d epoch %ld.  cycle through again.", commRank, te.tag, te.epoch);

                 front.first = MPI_REQUEST_NULL;
                 assert(front.second.get() != nullptr);
                 recvInProgress.push_back(std::move(front));
                 assert(front.second.get() == nullptr);
                 assert(recvInProgress.back().second.get() != nullptr);

                 break;  // gives the worker threads a chance to call sendControlMessagesAndWait

                 // this delays the processing, which hopefully does not create deadlock.
                 // Better for worker thread to wait via  sendControlMessagesAndWait, instead
                 // of comm thread waiting for the taggedepoch to become present.
               }


               //== now decrement the count of control messages for a epoch
//                DEBUGF("C RECV PRE rank %d receiving END signal tag %d epoch %ld from %d, recvRemaining size: %ld",
//                     commRank, te.tag, te.epoch, front.second->rank, commLayer.ctrlMsgRemainingForEpoch.size());
               auto v = --(commLayer.ctrlMsgRemainingForEpoch.at(te));
//                DEBUGF("C RECV rank %d receiving END signal tag %d epoch %ld from %d, num senders remaining is %d",
//                     commRank, te.tag, te.epoch, front.second->rank, commLayer.ctrlMsgRemainingForEpoch.at(te));


               //== if after decrement the count is 0 for the ep,
               if (v == 0) {

                 //DEBUGF("ALL END received for tag %d, pushing to recv queue", front.second.tag);


                 // and enqueue ONE FOC message for this tag to be handled by callback.  (reduction from commSize to 1)
                 if (!commLayer.recvQueue.waitAndPush(std::move(front.second)).first) {
                   throw bliss::io::IOException("C ERROR: recvQueue is not accepting new receivedMessage due to disablePush");
                 }

               } else if (v < 0) {
                 // count decremented to negative.  should not happen.  throw exception.

                 std::stringstream ss;
                 ss << "R ERROR: number of remaining receivers for tag " << bliss::io::MessageTypeInfo::getTag(te) << " epoch " << (te & 0x00000000FFFFFFFF) << " is now NEGATIVE";
                 throw bliss::io::IOException(ss.str());
               }

               worked = true;


             } else {  // data message


               //==== Data message.  add the received messages into the recvQueue
               if (!commLayer.recvQueue.waitAndPush(std::move(front.second)).first) {
                 throw bliss::io::IOException("C ERROR: recvQueue is not accepting new receivedMessage due to disablePush");
               }
             }
           }
           else
           {  // mpi message is not finished yet.

             // the recv request is not done, so stop and wait for the next cycle.
             break;
           }
         } // end while loop for processing recvInProgress.

         //== see if we are done with all pending receives and all Application Termination FOC messages are received.
         if (commLayer.ctrlMsgRemainingForEpoch.empty()) { //&& !recvInProgress.canPop()) {
           // if completely done, epoch=CONTROL_TAGGED_EPOCH would have been erased from recvRemaining.
           recvDone = true;
           commLayer.recvQueue.disablePush();
         }

         return worked;
       }

   };



    // callback thread,  for organization.
    // TODO: group the code for callback thread.
    class CallbackThread
    {

      public:
        CallbackThread(CommunicationLayer& _comm_layer) :
          commLayer(_comm_layer), callbackFunctions(),
          td() {

        };
        CallbackThread() = delete;

        virtual ~CallbackThread() {
          callbackFunctions.clear();
        }

        void start() {
          if (!td.joinable()) td = std::move(std::thread(&bliss::io::CommunicationLayer::CallbackThread::run, this));
        }

        void finish() {
          if (td.joinable()) td.join();
        }

        /**
         * @brief Registers a callback function for the given message tag.
         * @details
         *      The registered callback function will be called for each received message
         *      of the given type (tag). A callback function has to be registered for each
         *      message type sent. Only one callback function can be registered for each
         *      tag, adding more than one results in a `invalid_argument` exception.
         *
         *      A callback function has the signature:
         *         void(uint8_t* msg, std::size_t count, int fromRank)
         *
         * @note  It is STRONGLY ENCOURAGED that the function be THREAD SAFE, as there may be
         *      more than 1 receive thread calling the functions.
         *
         * @param tag                 The message tag for which the callback function
         *                            is registered. Has to be > 0.
         * @param callbackFunction    The callback-function.
         *
         * @throw std::invalid_argument   If `tag <= 0` or if a callback function has
         *                                already been registered for the given tag.
         */
        void addReceiveCallback(int tag, std::function<void(uint8_t*, std::size_t, int)> callbackFunction) throw (std::invalid_argument)
        {

          // check for valid arguments
          assert(tag != bliss::io::MessageTypeInfo::CONTROL_TAG && tag >= 0);

          // one thread calls this at a time.
          std::unique_lock<std::recursive_mutex> lock(commLayer.mutex);

          if (callbackFunctions.count(tag) > 0) {
            lock.unlock();
            throw std::invalid_argument("M callback function already registered for given tag");
          }

          // add the callback function to a lookup table
          callbackFunctions[tag] = callbackFunction;
          lock.unlock();
        }

      protected:
        /// parent (containing) class for this thread.
        CommunicationLayer& commLayer;

        /// Registry of callback functions, mapped to by the associated tags
        std::unordered_map<int, std::function<void(uint8_t*, std::size_t, int)> > callbackFunctions;

        /// std::thread object for the dedicated callback-handler thread
        std::thread td;

        /**
         * @brief The function for the dedicated callback-handler thread.
         * @details   loops until all received messages in queue are processed, and no more possibility of receiving messages.
         *
         *        Control messages are added in the queue if receiver has received that message from all senders, so it marks the
         *        completion of flush or finish or finishCommunication, which are unblocked.
         *
         *        Data messages are processed directly via callbacks according to the message type (in tag).
         *
         * @note  can have multiple instances of this.
         */
        void run()
        {
          DEBUGF("B THREAD STARTED:  callback-thread on %d", commLayer.commRank);


          // TODO: use thread lock mutex and cond var to help reduce load.


          // while there are messages to process, or we are still receiving
          while (commLayer.recvQueue.canPop() )  // same as !recvDone || !recvQueue.isEmpty()
          {
            // get next element from the queue, wait if none is available.
            // waitAndPop will exit out of wait when termination flag is set on the recvQueue
            auto result = std::move(commLayer.recvQueue.waitAndPop());
            if (!result.first) {
              // no valid result, we must be done with receiving

              assert(!commLayer.recvQueue.canPush());
              break;
            }

            // get the message (data or control)

            // if the message is a control message (enqueued ONE into RecvQueue only after all control messages
            //  for a tag have been received.)
            if (result.second.get()->tag == bliss::io::MessageTypeInfo::CONTROL_TAG) {   // Control message


              ControlMessage* msg = dynamic_cast<ControlMessage*>(result.second.get());

              // get control message's target tag.
              bliss::io::MessageTypeInfo::TaggedEpoch te = msg->tagged_epoch;


              //===== and unblock the flush/finish/finishCommunication call.
              // getting to here means that all control messages for a tag have been received from all senders.
              // this means the local "sendControlMessages" has been called.  now, look at order of calls in waitForControlMessage
              //
              // main thread:  lock; flushing = notag->tag; flushing==tag?; cv_wait;
              // callback thread:  lock; flushing = tag->notag ? cv_notify_all : return message to front of queue
              // to ensure the flushing is modified by 1 thread at a time, and notify_all does not get interleaved to before wait,
              // lock is used to enclose the entire sequence on each thread.
              // also if callback thread's block is called before the main thread, we don't want to discard the control message - requeue.
              auto lock = std::move(commLayer.ctrlMsgProperties.at(bliss::io::MessageTypeInfo::getTag(te)).lock());

              // if flushing is not tag, then some other tag is being processed, or flushing == notag.
              // if notag - this block is called before waitForControlMessages.  need to requeue
              // if some other tag (tag1), that means we received all tag2 messages in comm thread before receiving all tag1 messages
              // therefore recv thread is processing tag2 before tag1 control message.
              // if the delayed tag1 message is from remote process, and assume that process called sendControlMessages tag1 before tag2,
              //  then strict ordering of MPI messages is violated.
              // if the delayed tag1 message is from local process, because in mem message movement, tag1 is always before tag2.
              // so tag2 cannot come before tag1, provided that all MPI processes call sendControlMessage and waitForControlMessages in the same order
              //  including requirement that callers of sendControlMessage and waitForControlMessages reside in 1 thread only.

              // to deal with multiple threads that can use control messages, we'd need to have an array of "flushing" variables, array of mutices (sharing would render the threads serial),
              // and array of lock and condition variables (maybe)
              // also, it may be good to set "flushing" when first control message arrives.  perhaps recvRemaining is a good substitute.
              // finally, do we still need to have a UnPop function on the queue? - probably not.
              // even when multiple threads creating control messages, a tag can be handled by 1 thread at a time.

              // here only when all ctrlMsg for the tagged_epoch is complete.
              commLayer.ctrlMsgRemainingForEpoch.erase(te);
              DEBUGF("B Rank %d tag %d epoch %ld start waiting", commLayer.commRank, bliss::io::MessageTypeInfo::getTag(te), te & 0x00000000FFFFFFFF);


              // TODO: probably won't work - need multiple worker threads may call lock.  using recrusive is okay but condvar only unlock once.
              commLayer.ctrlMsgProperties.at(bliss::io::MessageTypeInfo::getTag(te)).unlock(std::move(lock));

              // so unset 'flushing', and unblock flush() via condition variable.

              commLayer.ctrlMsgProperties.at(bliss::io::MessageTypeInfo::getTag(te)).notifyAll();


              DEBUGF("B rank %d tag %d epoch %ld notified all.", commLayer.commRank, bliss::io::MessageTypeInfo::getTag(te), te & 0x00000000FFFFFFFF);
            } else {

              DataMessageReceived* msg = dynamic_cast<DataMessageReceived*>(result.second.get());
              // data message.  process it.
              (callbackFunctions[msg->tag])(msg->data.get(), msg->count, msg->rank);
              // delete [] msg.data;  using unique_ptr, don't need to delete msg data.
            }
            // clean up message data
          }
          DEBUGF("B THREAD FINISHED: callback-thread on %d", commLayer.commRank);
        }
    };


public:
    // TODO: leave only code for CommLayer public api

  /**
   * @brief Constructor for the CommLayer.
   * @details have to have the comm_size parameter since we can't get it during member variable initialization and recvQueue needs it.
   *
   * @param communicator    The MPI Communicator used in this communicator
   *                        layer.
   * @param comm_size       The size of the MPI Communicator.
   */
  CommunicationLayer (const MPI_Comm& communicator, const int comm_size)
    : sendQueue(), recvQueue(), buffers(),
      ctrlMsgProperties(), ctrlMsgRemainingForEpoch(),
      commThread(communicator, *this), callbackThread(*this)
  {
    // init communicator rank and size
    MPI_Comm_size(communicator, &commSize);
    assert(comm_size == commSize);
    MPI_Comm_rank(communicator, &commRank);

  }

  /**
   * @brief Destructor of the CommmunicationLayer.
   * @details Blocks till all threads are finished.
   * @note    If finish() was not called for all used tags, this will block forever.
   */
  virtual ~CommunicationLayer () {
    finalize();
  }

  /**
   * @brief waits for all threads to finish.  this provides a mechanism to ensure all communications
   *    are complete before subsequent MPI calls are made, such as MPI_FINALIZE.
   */
  void finalize() {
    // only 1 thread does this.
//    std::unique_lock<std::recursive_mutex> lock(mutex);

    DEBUGF("M FINALIZING COMMLAYER");

    // TODO: check that we are finished in finishCommunication (turn off sendQueue asap)
	  finishCommunication();

	  // TODO: properly handle this part.
    // wait for both threads to quit
    commThread.finish();
    callbackThread.finish();

    // final cleanup
    if (!buffers.empty()) {
      ERRORF("BUFFER was not cleared by finish Communication\n");
      for (auto el : buffers) {
        delete el.second.load();
      }
    }
  };


  /**
   * @brief Sends a message (raw bytes) to the given rank asynchronously.
   * @details
   *   Asynchronously sends the given message to the given rank with the given
   *   message tag. The message is buffered and batched before send. This function
   *   returns immediately after buffering, which does not guarantee that the
   *   message has been sent yet. Only calling `flush()` guarantees that all
   *   messages are sent, received, and processed before the function returns.
   *
   *   internally, if the buffer if full, it will be enqueued for asynchronous MPI send.
   *
   *   This function is THREAD SAFE
   *
   * @param data        A pointer to the data to be sent.
   * @param count       The number of bytes of the message.
   * @param dst_rank    The rank of the destination processor.
   * @param tag         The tag (type) of the message.
   */
  void sendMessage(const void* data, std::size_t nbytes, int dst_rank, int tag)
  {
    //== don't send control tag.
    assert(tag != bliss::io::MessageTypeInfo::CONTROL_TAG && tag >= 0);
    assert(initialized.load());

    //check to see if sendQueue is still accepting (if not, then comm is finished)
    if (!sendQueue.canPush()) {
      throw std::logic_error("W sendMessage called after finishCommunication");
    }

    //== check to see if the target tag is still accepting
    // modification to ctrlMsgProperties only at finish, and finishCommunications, both are after sendMessage
    //  after sendControlMessageAndWait.  these should be single threaded, so we don't need a lock here.
    //std::unique_lock<std::recursive_mutex> lock(mutex);

    if (ctrlMsgProperties.count(tag) == 0) {
      //lock.unlock();
      throw std::invalid_argument("W invalid tag: tag has not been registered");
    }


    //bliss::io::MessageTypeInfo&  tagprop = ctrlMsgProperties.at(tag);
    //auto l = std::move(tagprop.lock());
    //lock.unlock();
    //printf("tagprop: tagprop buffers %p, in array %p\n", tagprop.getBuffers(), ctrlMsgProperties.at(tag).getBuffers());

    //if (tagprop.isFinished()) {  //atomic, don't need to lock.
    if (ctrlMsgProperties.at(tag).isFinished()) {  //atomic, don't need to lock.
      //tagprop.unlock(std::move(l));
      throw std::invalid_argument("W invalid tag: tag is already FINISHED");
    }

    //== try to append the new data - repeat until successful.
    // along the way, if a full buffer's id is returned, queue it for sendQueue.
    std::pair<bool, BufferPtrType> result;
    do {
      // try append.  append fails if there is no buffer or no room
      result = buffers.at(tag).load()->append(data, nbytes, dst_rank);
      //if (result.first != 0) printf("result = %d\n", result.first);

      if (result.second) {        // have a full buffer.  implies !result.first
        // verify that the buffer is not empty (may change because of threading)
        if (!(result.second->isEmpty())) {
          // have a non-empty buffer - put in send queue.
//        	DEBUGF("Rank %d has full buffer at %p.  enqueue for send.", commRank, result.second);
          std::unique_ptr<SendDataElementType> msg(new SendDataElementType(std::move(result.second), tag, dst_rank));

//          if (sendQueue.isFull()) fprintf(stderr, "Rank %d sendQueue is full for data msgs\n", commRank);

          if (!sendQueue.waitAndPush(std::move(msg)).first) {
            ERROR("W ERROR: sendQueue is not accepting new SendQueueElementType due to disablePush");
            //tagprop.unlock(std::move(l));
            throw bliss::io::IOException("W ERROR: sendQueue is not accepting new SendQueueElementType due to disablePush");
          } // else successfully pushed into sendQueue.
        }  // else empty buffer

      } // else don't have a full buffer.

      // repeat until success;
    } while (!result.first);
    //tagprop.unlock(std::move(l));
  }


  /**
   * @brief Registers a callback function for the given message tag.
   * @details
   *      The registered callback function will be called for each received message
   *      of the given type (tag). A callback function has to be registered for each
   *      message type sent. Only one callback function can be registered for each
   *      tag, adding more than one results in a `invalid_argument` exception.
   *
   *      A callback function has the signature:
   *         void(uint8_t* msg, std::size_t count, int fromRank)
   *
   * @note  It is STRONGLY ENCOURAGED that the function be THREAD SAFE, as there may be
   *      more than 1 receive thread calling the functions.
   *
   * @param tag                 The message tag for which the callback function
   *                            is registered. Has to be > 0.
   * @param callbackFunction    The callback-function.
   *
   * @throw std::invalid_argument   If `tag <= 0` or if a callback function has
   *                                already been registered for the given tag.
   */
  void addReceiveCallback(int tag, std::function<void(uint8_t*, std::size_t, int)> callbackFunction) throw (std::invalid_argument)
  {
    // check for valid arguments
    assert(tag != bliss::io::MessageTypeInfo::CONTROL_TAG && tag >= 0);

    // single thread calls this at a time.
    std::unique_lock<std::recursive_mutex> lock(mutex);

    //=======  reigster the tag.
//    if (ctrlMsgProperties.find(tag) == ctrlMsgProperties.end()) {
//      // register a new tag.
//      ctrlMsgProperties[tag] = std::move(MessageTypeInfo());
//    }

    //== if there isn't already a tag listed, add the MessageBuffers for that tag.
    // multiple threads may call this.
    if (buffers.count(tag) == 0) {
      // create new message buffer
      buffers[tag] = std::move(bliss::concurrent::copyable_atomic<MessageBuffersType*>(new MessageBuffersType(commSize)));
      //buffers.at(tag).load()->reset();
      ctrlMsgProperties[tag] = std::move(bliss::io::MessageTypeInfo(tag));
    }
//    int64_t te = ctrlMsgProperties[tag].getNextEpoch();
//    printf("DONE ADD RECV CALLBACK for tag %d, tagProp tagged_epoch %ld, stored tag %d, epoch %ld\n", tag, te, bliss::io::MessageTypeInfo::getTag(te), te & 0x00000000FFFFFFFF);

    // now tell the callback thread to register the callbacks.
    callbackThread.addReceiveCallback(tag, callbackFunction);
    lock.unlock();   // can unlock after this call because we are using recursive_mutex.

  }

  /**
   * @brief flushes the message buffers associated with a particular tag.  Blocks until completion
   * @details call by a single thread only. throws exception if another thread is flushing at the same time.
   *        This method sends all buffered messages with a particular tag to all target receivers.
   *        Then it sends a control message to all target receivers and blocks
   *        A process, on receiving control messages from all senders, unblocks the local flush function
   *
   *        The effect is that collective call to flush enforces that all received messages prior
   *        to the last control messages are processed before the flush call is completed.
   *
   *        Each call of this function increments a "epoch" id, which is sent as part of the control
   *        message to all receivers.  Receivers use the epoch id to ensure that one control message
   *        from each sender has been received.
   *
   * @param tag
   * @throw bliss::io::IOException
   */
  void flush(int tag) throw (bliss::io::IOException)
  {
    // multiple threads allowed

    // can only flush data tag.
    assert(tag != bliss::io::MessageTypeInfo::CONTROL_TAG && tag >= 0);
    assert(initialized.load());

    if (!sendQueue.canPush()) {
      throw std::logic_error("W flush called after finishCommunication");
    }

    //== check to see if the target tag is still accepting
    std::unique_lock<std::recursive_mutex> lock(mutex);

    if (ctrlMsgProperties.count(tag) == 0) {
      lock.unlock();
      throw std::invalid_argument("W invalid tag: tag has not been registered");
    }


    bliss::io::MessageTypeInfo& tagprop = ctrlMsgProperties.at(tag);
    auto l = std::move(tagprop.lock());
    lock.unlock();

    if (tagprop.isFinished()) {
      tagprop.unlock(std::move(l));
      throw std::invalid_argument("W tag not registered, or already finished. cannot FLUSH");
    }

    DEBUGF("M FLUSH Rank %d tag %d", commRank, tag);

    // flush all data buffers (put them into send queue)
    flushBuffers(tag);

    // send the control message - generates an unique epoch for the tag as well.
    // wait till all control messages have been received (not using MPI_Barrier.  see Rationale.)
    DEBUGF("M FLUSH Rank %d tag %d, waiting for control messages to complete", commRank, tag);
    sendControlMessagesAndWait(tag, l);
    DEBUGF("M FLUSH DONE Rank %d tag %d, finished wait for control messages\n", commRank, tag);

    tagprop.unlock(std::move(l));

  }

  /**
   * @brief stops accepting messages of a particular type and flushes existing messages.  Blocks until completion
   * @details call by a single thread only. throws exception if another thread is flushing at the same time.
   *
   *        This function follows the same logic as flush, (see flush documentation),
   *        except that it also sets the CommLayer NOT to accept messages of that type any further.
   *
   * @note  This does NOT send an application termination message
   *
   * @param tag
   * @throw bliss::io::IOException
   */
  void finish(int tag) throw (bliss::io::IOException)
  {
    assert(tag != bliss::io::MessageTypeInfo::CONTROL_TAG && tag >= 0);
    assert(initialized.load());

    if (!sendQueue.canPush()) {
      //throw std::logic_error("W finish called after finishCommunication");
      return;
    }

    // Mark tag as finished in the metadata.
    // TODO: see if we can change to no lock - at() throws exception, and finish() returns prev value.
    //== check to see if the target tag is still accepting
    std::unique_lock<std::recursive_mutex> lock(mutex);

    if (ctrlMsgProperties.count(tag) == 0) {
      lock.unlock();
      throw std::invalid_argument("W tag not registered. cannot FINISH");
    }


    bliss::io::MessageTypeInfo& tagprop = ctrlMsgProperties.at(tag);
    auto l = std::move(tagprop.lock());
    lock.unlock();

    if (tagprop.finish()) {  // internally using atomic exchange, so can check to see if already finished.
      tagprop.unlock(std::move(l));
      //throw std::invalid_argument("W tag not registered, or already finished. cannot FINISH");
      return;
    }

    DEBUGF("M FINISH Rank %d tag %d", commRank, tag);

    // flush all buffers (put them into send queue)
    flushBuffers(tag);

    // send the control message
    // wait till all control messages have been received (not using MPI_Barrier.  see Rationale.)
    DEBUGF("M FINISH Rank %d tag %d, waiting for control messages to complete", commRank, tag);
    sendControlMessagesAndWait(tag, l);
    DEBUGF("M FINISH Rank %d tag %d, finished wait for control messages", commRank, tag);


    lock.lock();
    tagprop.unlock(std::move(l));

    delete buffers.at(tag).load();
    buffers.erase(tag);
    ctrlMsgProperties.erase(tag);

    lock.unlock();
  }


  /**
   * @brief Initializes all communication and starts the communication and
   *        callback threads.
   *
   * @note Must be called before any other functions can be called.
   */
  void initCommunication()
  {
    assert(!initialized.load());


    // one thread calls this
    if (!sendQueue.canPush()) {
      throw std::logic_error("W initCommunication called after finishCommunication");
    }

    std::unique_lock<std::recursive_mutex> lock(mutex);

    if (ctrlMsgProperties.count(bliss::io::MessageTypeInfo::CONTROL_TAG) > 0) {
      lock.unlock();
      throw std::logic_error("W initCommunication called multiple times");
      //return;
    }


    //== init with control_tag only.
    buffers[bliss::io::MessageTypeInfo::CONTROL_TAG] = std::move(bliss::concurrent::copyable_atomic<MessageBuffersType*>(new MessageBuffersType(commSize)));
    //buffers.at(bliss::io::MessageTypeInfo::CONTROL_TAG).load()->reset();
    ctrlMsgRemainingForEpoch.emplace(bliss::io::MessageTypeInfo::CONTROL_TAGGED_EPOCH, bliss::concurrent::copyable_atomic<int>(commSize));
    ctrlMsgProperties[bliss::io::MessageTypeInfo::CONTROL_TAG] = std::move(bliss::io::MessageTypeInfo(bliss::io::MessageTypeInfo::CONTROL_TAG));

    lock.unlock();

    // TODO: deal with where to put the std::threads.
    callbackThread.start();
    commThread.start();

    initialized.store(true);
  }


  /**
   * @brief stops accepting messages of all types and flushes all existing messages.  Blocks until completion
   * @details call by a single thread only. throws exception if another thread is flushing at the same time.
   *        This method follows the same logic as "finish", but for all message types
   *
   *        At the end, sends an application termination control message.
   *
   * @param tag
   * @throw bliss::io::IOException
   */
  void finishCommunication() throw (bliss::io::IOException)
  {
    DEBUGF("M FINISH COMM rank %d", commRank);
    assert(initialized.load());


	  // already finishing.
    if (!sendQueue.canPush()) {
      return;
      //throw std::logic_error("W finishCommunication called after finishCommunication");
    }
    std::unique_lock<std::recursive_mutex> lock(mutex);  // not okay to use global mutex.
    auto l = std::move(ctrlMsgProperties.at(bliss::io::MessageTypeInfo::CONTROL_TAG).lock());   // okay to lock wuith control tag, since "finish" uses a different tag.

    // not deleting entries from ctrlMsgProperties, so no need to lock whole thing.
    // go through all tags and "finish" them, except for the final control tag.
    std::vector<int> keys;   // get a list of keys, so we're not deleting from ctrlMsgProperties while iterating.
    for (auto ctrlMsgIter = ctrlMsgProperties.begin(); ctrlMsgIter != ctrlMsgProperties.end(); ++ctrlMsgIter) {
      if (ctrlMsgIter->first != bliss::io::MessageTypeInfo::CONTROL_TAG && ctrlMsgIter->first >= 0) {
         keys.push_back(ctrlMsgIter->first);
      }
    }
	  for (auto key : keys) {
	    finish(key);
    }

    // send the control message for the final control tag.
    // wait till all control messages have been received (not using MPI_Barrier.  see Rationale.)
    DEBUGF("M FINISH COMM Rank %d tag %d, waiting for CONTROL messages to complete", commRank, bliss::io::MessageTypeInfo::CONTROL_TAG);
    // ctrlMsgProperties.at(bliss::io::MessageTypeInfo::CONTROL_TAG).finish();
    sendControlMessagesAndWait(bliss::io::MessageTypeInfo::CONTROL_TAG, l);  // only 1 control message needs to be sent.
    DEBUGF("M FINISH COMM Rank %d tag %d, finished wait for CONTROL messages", commRank, bliss::io::MessageTypeInfo::CONTROL_TAG);

    ctrlMsgProperties.at(bliss::io::MessageTypeInfo::CONTROL_TAG).unlock(std::move(l));

    delete buffers.at(bliss::io::MessageTypeInfo::CONTROL_TAG).load();
    buffers.erase(bliss::io::MessageTypeInfo::CONTROL_TAG);
    ctrlMsgProperties.erase(bliss::io::MessageTypeInfo::CONTROL_TAG);

    lock.unlock();

  }



  /**
   * @brief Returns the size of the MPI communicator.
   *
   * @return The number of processes that are part of the MPI communicator.
   */
  int getCommSize() const
  {
    return commSize;
  }

  /**
   * @brief Returns the rank of this process in the MPI communicator.
   *
   * @return The rank of this process.
   */
  int getCommRank() const
  {
    return commRank;
  }

protected:


  // TODO: convert to use try-catch of out-of-range exception.
  bool isTagActive(int tag) {
    // single threaded
    std::unique_lock<std::recursive_mutex> lock(mutex);

    return isTagActive(tag, lock);
  }
  bool isTagActive(int tag, std::unique_lock<std::recursive_mutex>& lock) {

    //== check to see if the target tag is still accepting
    if (ctrlMsgProperties.count(tag) == 0) {
      throw std::invalid_argument("W invalid tag: tag has not been registered.");
    }
    return !(ctrlMsgProperties.at(tag).isFinished());
  }

  /**
   * @brief Sends FOC message for the given tag to every MPI process
   *        Blocks till the flusing of the given tag is completed (i.e., all
   *        FOC messages have been received).
   *
   * @param tag     The MPI tag to end.
   * @throw bliss::io::IOException  If the sendQueue has been disabled.
   * @return bool indicating if control messages were successfully sent.
   */
  bool sendControlMessagesAndWait(int tag, std::unique_lock<std::mutex>& l) throw (bliss::io::IOException)
  {
    assert(initialized.load());


    if (!sendQueue.canPush())
      throw bliss::io::IOException("M ERROR: sendControlMessagesAndWait already called with bliss::io::MessageTypeInfo::CONTROL_TAG");



    // since each tag has unique epoch for each call to this function, we don't need global lock as much.
    bliss::io::MessageTypeInfo::TaggedEpoch te = ctrlMsgProperties.at(tag).getNextEpoch();

    //ctrlMsgProperties.at(tag).lock();   // for loop may get out of order.  is that okay? yes.  but sendQueue being disabled should be critical.
    if (tag != bliss::io::MessageTypeInfo::CONTROL_TAG) {
      // not a control tag, so don't need to add to recvRemaining.

      // lock it for the tag - no multiple concurrent calls with the same tag.
      ctrlMsgRemainingForEpoch.emplace(te, bliss::concurrent::copyable_atomic<int>(commSize));  // insert new, and proceed to sending messages
      DEBUGF("M Rank %d tag %d epoch %ld added tag to recvRemaining.", commRank, bliss::io::MessageTypeInfo::getTag(te), te & 0x00000000FFFFFFFF);
    } // else there is only one epoch for bliss::io::MessageTypeInfo::CONTROL_TAG, and it's already added to the list.


    // should be only 1 thread executing this code below with the provided tag.

    for (int i = 0; i < getCommSize(); ++i) {
      // send end tags in circular fashion, send tag to self last
      int target_rank = (i + getCommRank() + 1) % getCommSize();

      //DEBUGF("M Rank %d sendEndTags %d epoch %d target_rank = %d ", commRank, te.tag, te.epoch, target_rank );

      // send the end message for this tag.
      std::unique_ptr<ControlMessage> msg(new ControlMessage(te, target_rank));


     // if (sendQueue.isFull()) fprintf(stderr, "Rank %d sendQueue is full for control msgs\n", commRank);
      if (!sendQueue.waitAndPush(std::move(msg)).first) {
        //ctrlMsgProperties.at(tag).unlock();
        throw bliss::io::IOException("M ERROR: sendQueue is not accepting new SendQueueElementType due to disablePush");
      }
    }


    // if we are sending the control tag, then afterward we are done.  mixed bliss::io::MessageTypeInfo::CONTROL_TAG and others could cause sendQueue to be prematurely disabled.
    if (tag == bliss::io::MessageTypeInfo::CONTROL_TAG)
      sendQueue.disablePush();
//    ctrlMsgProperties.at(tag).unlock();


<<<<<<< HEAD
        // out of order receive, but can only be early, so okay.
        if (!recvQueue.waitAndPush(std::move(MessageReceived(array, count, se.tag, commRank)))) {
          throw bliss::io::IOException("ERROR: recvQueue is not accepting new receivedMessage due to disablePush");
        }
        // finished inserting directly to local RecvQueue.  release the buffer
        buffers.at(se.tag).releaseBuffer(se.bufferId);
      } else {
        // remote: initiate async MPI message
        MPI_Request req;
        MPI_Isend(data, count, MPI_UNSIGNED_CHAR, se.dst, se.tag, comm, &req);
        sendInProgress.push(std::move(std::pair<MPI_Request, SendQueueElementType>(std::move(req), std::move(se))));
      }
    }
=======
    //============= now wait.
>>>>>>> 92a82131

    // CONCERN:  tracking the tag being flushed using a shared "flushing" opens up the possible problem
    // when out-of-order calls to flush, finish, and finishCommunications.


    // waiting for all messages of this tag to flush.
    //DEBUGF("M Rank %d Waiting for tag %d", commRank, te.tag);


    // TODO:  possible to have ctrlMsgRemainingForEpoch be atomic and use atomic load and fetch_sub to avoid the lock here?
//    ctrlMsgProperties.at(tag).lock();
    while (ctrlMsgRemainingForEpoch.count(te) > 0) {
      // condition variable waits for notification, which is generated by recv thread
      // when all FOC messages with this tag are received.
      DEBUGF("M PRE WAIT Rank %d Waiting for tag %d epoch %ld, currently flushing", commRank, bliss::io::MessageTypeInfo::getTag(te), te & 0x00000000FFFFFFFF);
      ctrlMsgProperties.at(tag).wait(l);
      DEBUGF("M END WAIT Rank %d Waiting for tag %d epoch %ld, currently flushing", commRank, bliss::io::MessageTypeInfo::getTag(te), te & 0x00000000FFFFFFFF);
    }
//    ctrlMsgProperties.at(tag).unlock();

    DEBUGF("M Rank %d received all END message for TAG %d, epoch = %ld", commRank, bliss::io::MessageTypeInfo::getTag(te), te & 0x00000000FFFFFFFF);
    return true;
  }


  /**
   * @brief Flushes all data buffers for message tag `tag`.
   * @details All pending/buffered messages of type `tag` will be send out.
   *    enqueues data buffers to be sent, but enqueuing the buffer's id, if buffer is not empty.
   *
   * @param tag The message tag, whose messages are flushed.
   * @throw bliss::io::IOException
   */
  void flushBuffers(int tag) throw (bliss::io::IOException)
  {
    assert(initialized.load());

    if (!sendQueue.canPush()) {
      throw std::logic_error("W cannot flush buffer: cannot push to sendQueue.");
    }
    if (ctrlMsgProperties.count(tag) == 0) {
      throw std::logic_error("W cannot flush buffer: unknown tag.");
    }

    //ctrlMsgProperties.at(tag).lock();

    for (int i = 0; i < commSize; ++i) {
      // flush buffers in a circular fashion, starting with the next neighbor
      int target_rank = (i + getCommRank() + 1) % getCommSize();

      auto bufPtr = buffers.at(tag).load()->flushBufferForRank(target_rank);
      // flush/send all remaining non-empty buffers
      if ((bufPtr) && !(bufPtr->isEmpty())) {
        std::unique_ptr<SendDataElementType> msg(new SendDataElementType(std::move(bufPtr), tag, target_rank));

//        if (sendQueue.isFull()) fprintf(stderr, "Rank %d sendQueue is full for flushBuffers\n", commRank);

        if (!sendQueue.waitAndPush(std::move(msg)).first) {
//          ctrlMsgProperties.at(tag).unlock();
          throw bliss::io::IOException("M ERROR: sendQueue is not accepting new SendQueueElementType due to disablePush");
        }
      }
    }

//    ctrlMsgProperties.at(tag).unlock();
  }




protected:
/******************************************************************************
 *                           Protected member fields                            *
 ******************************************************************************/


  /* Thread-safe queues for posting sends and getting received messages,
   * these are used as communication medium between the comm-thread and the
   * (potetially multiple) producer threads for the sends; and the comm-thread
   * and the callback handler thread for the receives
   */

  /// Mutex for adding/removing from local arrays and maps.
  mutable std::recursive_mutex mutex;

  /// atomic variable indicating if the CommLayer has been finalized (all communications are completed, ready for destruction.)
//  std::atomic<bool> finalized;


  // Outbound message data structure, Multiple-Producer-Single-Consumer queue
  // consumed by the internal MPI-comm-thread, produced from worker threads
  /// message queue between sendMessage calling threads (src) and comm-thread
  /// (sink)
  bliss::concurrent::ThreadSafeQueue<std::unique_ptr<MPIMessage> > sendQueue;

  // Inbound message data structure, Single-Producer-Multiple-Consumer queue
  // produced by the internal MPI-comm-thread, consumed by one or more callback threads
  /// message queue between comm thread (src) and callback thread (sink)
  bliss::concurrent::ThreadSafeQueue<std::unique_ptr<MPIMessage> > recvQueue;


  /* information per message tag */

  // TODO: comments about when they are used.

  /**
   *  Message buffers per message tag (maps each tag to a set of buffers, one buffer for each target rank)
   *  only destroyed at the end, after all sends are done.
   */
  std::unordered_map<int, bliss::concurrent::copyable_atomic<MessageBuffersType*> > buffers;


  /**
   *  map between tag and MessageTypeInfo, which contains info about next epoch id,
   *  mutex, and condition variables.  Also has flag to indicate if tag is "finished"
   *
   *  use the flag instead of deleting the MessageTypeInfo because it's easier for other threads to check the flag.
   *
   *  Ensures that during sendControlMessageAndWait, a single thread is changing the condition for the wait.
   *
   */
  std::unordered_map<int, bliss::io::MessageTypeInfo > ctrlMsgProperties;

  // each tag-epoch pair has a count, so each MPI process can check to see how many from that epoch is still remaining.
  /// Per tag: number of processes that haven't sent the END-TAG message yet
  //std::unordered_map<TaggedEpoch, int, TaggedEpochHash, TaggedEpochEqual> ctrlMsgRemainingForEpoch;
  std::unordered_map<bliss::io::MessageTypeInfo::TaggedEpoch, bliss::concurrent::copyable_atomic<int> > ctrlMsgRemainingForEpoch;

  // send thread and recv thread should be separate, else we could have a race condition.
  // e.g. send locally, recvInProgres queue is full, so send function blocks,
  // but recv function can be called only after send function returns, so queue can't clear.
  // also, it's just cleaner.
  CommThread<BufferPtrType> commThread;

  // call back thread to process the received objects.
  CallbackThread callbackThread;

  /// The MPI Communicator size
  int commSize;

  /// The MPI Communicator rank
  int commRank;

  std::atomic<bool> initialized;
};





} // namespace io
} // namespace bliss

#endif // BLISS_COMMUNICATION_LAYER_HPP<|MERGE_RESOLUTION|>--- conflicted
+++ resolved
@@ -533,7 +533,7 @@
 
                // remote: initiate async MPI message
                MPI_Request req;
-               MPI_Isend(data, count, MPI_UINT8_T, se->rank, se->tag, comm, &req);
+               MPI_Isend(data, count, MPI_UNSIGNED_CHAR, se->rank, se->tag, comm, &req);
 
                auto pair = std::make_pair(std::move(req), std::move(el.second));
                assert(el.second.get() == nullptr);
@@ -1533,23 +1533,7 @@
 //    ctrlMsgProperties.at(tag).unlock();
 
 
-<<<<<<< HEAD
-        // out of order receive, but can only be early, so okay.
-        if (!recvQueue.waitAndPush(std::move(MessageReceived(array, count, se.tag, commRank)))) {
-          throw bliss::io::IOException("ERROR: recvQueue is not accepting new receivedMessage due to disablePush");
-        }
-        // finished inserting directly to local RecvQueue.  release the buffer
-        buffers.at(se.tag).releaseBuffer(se.bufferId);
-      } else {
-        // remote: initiate async MPI message
-        MPI_Request req;
-        MPI_Isend(data, count, MPI_UNSIGNED_CHAR, se.dst, se.tag, comm, &req);
-        sendInProgress.push(std::move(std::pair<MPI_Request, SendQueueElementType>(std::move(req), std::move(se))));
-      }
-    }
-=======
     //============= now wait.
->>>>>>> 92a82131
 
     // CONCERN:  tracking the tag being flushed using a shared "flushing" opens up the possible problem
     // when out-of-order calls to flush, finish, and finishCommunications.
