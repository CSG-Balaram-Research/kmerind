--- conflicted
+++ resolved
@@ -24,256 +24,185 @@
 
 namespace bliss
 {
-namespace io
-{
-
-/**
- * @class     bliss::io::MPISendBuffer
- * @brief     a data structure to buffer and send MPI messages
- * @details   THREAD_SAFE enables omp_lock for OMP thread safety.  this likely
- *            introduces a good amount of contention.
- *
- * TODO: 1. abstract the MPI requirement.  in fact, abstract the send/flush calls - make it a generic (thread-safe) buffer.
- * TODO: replace all the printf debug output with proper logging
- */
-template<typename T, bool THREAD_SAFE=true>
-class MPISendBuffer
-{
-public:
-  /// The MPI Tag for signaling that no more messages will be sent.
-  static constexpr int END_TAG = 0;
-
-  /// The value type of the elements
-  typedef T ValueType;
-
-  /**
-   * @brief Creates a new MPISendBuffer instance.
-   *
-   * @param _comm       The MPI Communicator to be used for buffered
-   *                    communication.
-   * @param _targetRank The rank of the target process to which the messages are
-   *                    sent.
-   * @param nbytes      The size of the buffer in bytes. Once this many bytes
-   *                    have been added to the buffer, the buffered data will be
-   *                    sent to the target process.
-   */
-  MPISendBuffer(MPI_Comm _comm, const int _targetRank, const size_t nbytes)
-     : accepting(true), targetRank(_targetRank), comm(_comm),
-       send_request(MPI_REQUEST_NULL), nthreads(0), rank(0), total(0)
+  namespace io
   {
-    // initialize internal buffers (double buffering)
-    capacity = nbytes / sizeof(T);
-    active_buf.reserve(capacity);
-    inactive_buf.reserve(capacity);
-
-   // printf("targetrank is %d \n", targetRank);
-
-    // get MPI Communicator rank and size
-    MPI_Comm_rank(comm, &rank);
-    int nprocs;
-    MPI_Comm_size(comm, &nprocs);
-
-    // initialize locks in case OpenMP is used
-#ifdef USE_OPENMP
-    if (THREAD_SAFE)
-      omp_init_lock(&lock);
-    nthreads = omp_get_thread_num();
-#endif
-  }
-
-
-  /**
-   * @brief Destroys the MPIBuffer instance.
-   * @details
-   *    All buffers should be emtpy (i.e. all elements sent) by the time
-   *    of calling this function.
-   */
-  virtual ~MPISendBuffer()
-  {
-    // both buffers should be empty at this point.
-    assert(active_buf.size() == 0);
-    assert(inactive_buf.size() == 0);
-
-    // destroy the OpenMP lock
-#ifdef USE_OPENMP
-    if (THREAD_SAFE)
-      omp_destroy_lock(&lock);
-#endif
-  }
-
-  /**
-   * @brief Adds a new element to the send buffer.
-   *
-   * @param val  The new element that is added to the send buffer.
-   */
-  void buffer(T val)
-  {
-    // if this assert fails, the calling thread's logic is faulty.
-    assert(accepting);
-
-    // locking.
-#ifdef USE_OPENMP
-    if (THREAD_SAFE)
-      omp_set_lock(&lock);
-#endif
-    // store value
-    //printf("val: %lu %lu %f\n", val.id.composite, val.kmer, val.qual);
-
-    // careful.  when growing, the content is automatically copied to new and
-    // destroyed in old.  the destruction could cause double free error or segv.
-
-    active_buf.push_back(val);
-    // if full, call send (block if other buffer is sending)
-    if (active_buf.size() == capacity) {
-      send();
-    }
-
-#ifdef USE_OPENMP
-    if (THREAD_SAFE)
-      omp_unset_lock(&lock);
-#endif
-  }
-
-  /**
-   * @brief Flushes the buffer, i.e. sends all current elements to the target
-   *        processes.
-   */
-  void flush()
-  {
-    //printf("flushing %d target %d.\n", rank, targetRank);
-
-    accepting = false;
-
-    // no more entries to buffer. send all remaining.
-    send();
-
-    // one more time to clear double buffer and wait for previous send to finish.
-    send();
-
-    // send termination signal (send empty message).
-    //printf("%d done sending to %d\n", rank, targetRank); fflush(stdout);
-    MPI_Send(nullptr, 0, MPI_INT, targetRank, END_TAG, comm);
-
-
-    printf("%d.%d  %ld flushed to %d.\n", rank, nthreads, total, targetRank);
-    fflush(stdout);
-  }
-
-  /**
-   * @brief Returns the size of the active buffer.
-   *
-   * @return The number of elements in the active buffer.
-   */
-  size_t size()
-  {
-    return active_buf.size();
-  }
-
-protected:
-
-<<<<<<< HEAD
-  // 2 buffers per target (double buffering)
-  /// The front buffer (this one is used for adding new elements)
-  std::vector<T> active_buf;
-  /// The back buffer (this one is used in sending)
-  std::vector<T> inactive_buf;
-=======
+
+
+    /**
+     * @class			bliss::io::MPISendBuffer
+     * @brief     a data structure to buffer and send MPI messages
+     * @details   THREAD_SAFE enables omp_lock for OMP thread safety.  this likely introduces a good amount of contention.
+     *
+     *
+     * TODO: 1. abstract the MPI requirement.  in fact, abstract the send/flush calls - make it a generic (thread-safe) buffer.
+     */
+    template<typename T, bool THREAD_SAFE=true>
+    class MPISendBuffer {
+        // need some default MPI buffer size, then pack in sizeof(T) blocks as many times as possible.
+
+      public:
+        static constexpr int END_TAG = 0;
+        typedef T ValueType;
+
+        MPISendBuffer(MPI_Comm _comm, const int _targetRank, const size_t nbytes)
+           : accepting(true), targetRank(_targetRank), comm(_comm), send_request(MPI_REQUEST_NULL), tid(0), rank(0), total(0)  {
+          // initialize internal buffers (double buffering)
+          capacity = nbytes / sizeof(T);
+
+          active_buf.reserve(capacity);
+          inactive_buf.reserve(capacity);
+
+         // printf("targetrank is %d \n", targetRank);
+
+          MPI_Comm_rank(comm, &rank);
+          int nprocs;
+          MPI_Comm_size(comm, &nprocs);
+          usleep_duration = (1000 + nprocs - 1) / nprocs;
+
+    #ifdef USE_OPENMP
+          if (THREAD_SAFE)
+            omp_init_lock(&lock);
+          tid = omp_get_thread_num();
+    #endif
+
+
+        }
+
+        virtual ~MPISendBuffer() {
+
+          // buffer should be empty at this point.
+          assert(active_buf.size() == 0);
+          assert(inactive_buf.size() == 0);
+
+          // all previous messages should be done.
+
+    #ifdef USE_OPENMP
+          if (THREAD_SAFE)
+            omp_destroy_lock(&lock);
+    #endif
+
+        }
+
+        void buffer(T val) {
+          assert(accepting);   // if this assert fails, the calling thread's logic is faulty.
+
+
+
+          // locking.
+    #ifdef USE_OPENMP
+          if (THREAD_SAFE)
+            omp_set_lock(&lock);
+    #endif
+          // store value
+          //printf("val: %lu %lu %f\n", val.id.composite, val.kmer, val.qual);
+
+          // careful.  when growing, the content is automatically copied to new and destroyed in old.
+          //   the destruction could cause double free error or segv.
+
+          active_buf.push_back(val);
+          // if full, call send (block if other buffer is sending)
+          if (active_buf.size() == capacity) {
+            send();
+          }
+
+    #ifdef USE_OPENMP
+          if (THREAD_SAFE)
+            omp_unset_lock(&lock);
+    #endif
+        }
+
+        void flush() {
+          //printf("flushing %d target %d.\n", rank, targetRank);
+
+          accepting = false;
+
+          // no more entries to buffer. send all remaining.
+          send();
+
+          // one more time to clear double buffer and wait for previous send to finish.
+          send();
+
+          // send termination signal (send empty message).
+          //printf("%d done sending to %d\n", rank, targetRank); fflush(stdout);
+          MPI_Send(nullptr, 0, MPI_INT, targetRank, END_TAG, comm);
+          printf("%d.%d  %ld flushed to %d.\n", rank, tid, total, targetRank); fflush(stdout);
+        }
+
+        size_t size() {
+          return active_buf.size();
+        }
+
+      protected:
+
+
+        // 2 buffers per target
+        std::vector<T> active_buf;
+        std::vector<T> inactive_buf;
+
+        // if buffer is still accepting stuff
+        bool accepting;
+
+        // rank of target entry.
+        const int targetRank;
+        size_t capacity;
+
+        MPI_Comm comm;
+        // inactive buffer send status
+        MPI_Request send_request;
+        int tid;
+        int rank;
+
+        size_t total;
+        int usleep_duration;
+
+    #ifdef USE_OPENMP
+          omp_lock_t lock;
+    #endif
+
+
+        void send() {
+
           // only called from within locked code block
->>>>>>> 64df9945
-
-  /// Whether the buffer is still accepting new elements (still free capacity)
-  bool accepting;
-
-  /// The rank of the target processor
-  const int targetRank;
-
-  /// The capacity of each buffer (in number of elements)
-  size_t capacity;
-
-  /// The MPI Communicator for sending
-  MPI_Comm comm;
-
-  /// Send status of currently inactive buffer
-  MPI_Request send_request;
-
-  /// The number of active OpenMP threads
-  int nthreads;
-
-  /// The MPI rank of this process
-  int rank;
-
-  /// The total number of elements sent (for stats/logging purposes)
-  size_t total;
-
-#ifdef USE_OPENMP
-    omp_lock_t lock;
-#endif
-
-
-  void send()
-  {
-    //printf("SEND %d -> %d,  inactive size: %lu, active size: %lu\n",
-    //       rank, targetRank, inactive_buf.size(), active_buf.size());
-
-    // wait for previous send operations to complete
-    wait_for_finish(send_request);
-
-    // clear the inactive buf
-    inactive_buf.clear();
-
-    // swap active and inactive buffer  (this swaps the contents)
-    int s = active_buf.size();
-    inactive_buf.swap(active_buf);
-    assert(active_buf.size() == 0);
-    assert(inactive_buf.size() == s);
-
-    // async send inactive buffer if it's not empty.  Requires that remote side
-    // uses probe to get the size of data first.
-    if (inactive_buf.size() > 0) {
-      total += inactive_buf.size();
-      // TODO: use proper MPI datatypes to send the buffer content rather than
-      //       raw bytes
-      MPI_Isend(inactive_buf.data(), inactive_buf.size() * sizeof(T),
-                MPI_UNSIGNED_CHAR, targetRank, nthreads + 1, comm, &send_request);
-      //printf("SEND %d -> %d, number of entries %ld, total %ld\n",
-      //       rank, targetRank, inactive_buf.size(), total); fflush(stdout);
-    }
-  }
-
-private:
-
-  /**
-   * @brief Blocks till the status returns a `finished`.
-   *
-   * @param status_request  The MPI_Request object.
-   */
-  void wait_for_finish(MPI_Request& status_request)
-  {
-    /*
-     * MPI_Wait results in busy CPU waiting for some MPI implementations.
-     * This happend with OpenMPI.
-     *
-     * Thus we implement our own "busy" waiting routing that continuously
-     * calls MPI_Test, but yields the CPU by sleeping in between calls to
-     * MPI_Test.
-     *
-     * The sleep duration is set in the class constructor, depending on the
-     * number of processors.
-     */
-    int finished = 0;
-    do {
-      // repeatedly check to see if request was completed.
-      // okay to test against a NULL request.
-
-      // if being sent, wait for that to complete
-      MPI_Test(&status_request, &finished, MPI_STATUS_IGNORE);
-      // sleep for 1 ms (this yields the CPU)
-      usleep(1000);
-    } while(finished == 0);
-  }
-};
-
-} /* namespace io */
+
+          //printf("SEND %d -> %d,  inactive size: %lu, active size: %lu\n", rank, targetRank, inactive_buf.size(), active_buf.size());
+
+          // check inactive buffer is sending?
+          int finished = 0;
+          do {
+            // repeatedly check to see if request was completed.
+            // okay to test against a NULL request.
+
+            // if being sent, wait for that to complete
+            MPI_Test(&send_request, &finished, MPI_STATUS_IGNORE );
+            usleep(usleep_duration);
+
+            //printf("SEND %d -> %d Waiting for prev send \n", rank, targetRank); fflush(stdout);
+
+          } while(finished == 0);
+
+          // clear the inactive buf
+          inactive_buf.clear();
+          assert(inactive_buf.size() == 0);
+          int s = active_buf.size();
+          // swap active and inactive buffer  (this swaps the contents)
+          inactive_buf.swap(active_buf);
+          assert(active_buf.size() == 0);
+          assert(inactive_buf.size() == s);
+
+          // async send inactive buffer if it's not empty.  Requires that remote side uses probe to get the size of data first.
+
+          // TODO: send the data as bytes.  This assumes the receive end knows how to parse the elements
+          if (inactive_buf.size() > 0) {
+            total += inactive_buf.size();
+            MPI_Isend(inactive_buf.data(), inactive_buf.size() * sizeof(T), MPI_UNSIGNED_CHAR, targetRank, tid + 1, comm, &send_request);
+            //printf("SEND %d -> %d, number of entries %ld, total %ld\n", rank, targetRank, inactive_buf.size(), total); fflush(stdout);
+
+          }
+
+        }
+    };
+
+  } /* namespace io */
 } /* namespace bliss */
 
 #endif /* MPISENDBUFFER_HPP_ */