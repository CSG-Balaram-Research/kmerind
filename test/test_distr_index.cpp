--- conflicted
+++ resolved
@@ -95,15 +95,12 @@
 
     // set global rank
     my_rank = commLayer.getCommRank();
-<<<<<<< HEAD
-=======
     using namespace std::placeholders;
     commLayer.addReceiveCallback(FIRST_TAG, std::bind(&Tester::receivedCallback, this, _1, _2, _3));
     commLayer.addReceiveCallback(LOOKUP_TAG, std::bind(&Tester::lookup_callback, this, _1, _2, _3));
     commLayer.addReceiveCallback(ANSWER_TAG, std::bind(&Tester::answer_callback, this, _1, _2, _3));
 
     commLayer.startThreads();
->>>>>>> 3c1a7c3d
 
     // start sending one message to each:
     for (int l = 0; l < repeat_sends; ++l)
@@ -130,11 +127,8 @@
 
     /* phase 2 communication */
 
-<<<<<<< HEAD
-=======
 
 
->>>>>>> 3c1a7c3d
     // sending one message to each:
     for (int l = 0; l < repeat_sends; ++l)
     {
@@ -164,15 +158,7 @@
   }
 
   Tester(MPI_Comm comm, int comm_size) : commLayer(comm, comm_size) {
-<<<<<<< HEAD
-    using namespace std::placeholders;
-    commLayer.addReceiveCallback(FIRST_TAG, std::bind(&Tester::receivedCallback, this, _1, _2, _3));
-    commLayer.addReceiveCallback(LOOKUP_TAG, std::bind(&Tester::lookup_callback, this, _1, _2, _3));
-    commLayer.addReceiveCallback(ANSWER_TAG, std::bind(&Tester::answer_callback, this, _1, _2, _3));
-    commLayer.startThreads();
-=======
     //commLayer.startThreads();
->>>>>>> 3c1a7c3d
   }
 
   CommunicationLayer commLayer;
